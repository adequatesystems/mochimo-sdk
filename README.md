# Mochimo Node.js SDK

A production-ready Node.js SDK for the Mochimo blockchain. This SDK provides everything needed for cryptocurrency exchange integration with Masterseeds including: deterministic key generation, transaction creation/signing, and network broadcasting with post-quantum security.

> **Version 2.0** - Complete rewrite focused on exchange integration with deterministic key derivation. See [CHANGELOG.md](CHANGELOG.md) for details.

## Quick Start

### Installation

```bash
npm install mochimo
```

### Basic Example

```javascript
import {
  generateMasterSeed,
  getAccountFromMasterSeed,
  deriveKeypairForSpend,
  addrTagToBase58
} from 'mochimo';

// STEP 1: Generate master seed for new user (at registration)
const masterSeed = generateMasterSeed();
const account = getAccountFromMasterSeed(masterSeed, 0);

// Show user their deposit address
const depositAddress = addrTagToBase58(account.accountTag);
console.log('Deposit Address:', depositAddress);

// Store in database:
// - masterSeed (encrypted!)
// - account.accountTagHex (for deposit tracking)
// - spendIndex: 0 (initial value)

// STEP 2: When user requests withdrawal
const spendIndex = 0; // Retrieved from database
const keypair = deriveKeypairForSpend(masterSeed, spendIndex, 0);

// Use keypair.publicKey and keypair.secretKey to create/sign transaction
// After successful broadcast, increment spendIndex to 1 in database
```

### Exchange Integration

**For complete production integration including:**
- Deposit monitoring workflows
- Withdrawal processing with spend index management
- Address validation and conversion
- Error handling and security best practices
- Database schema recommendations

**See: [examples/exchange/EXCHANGE_INTEGRATION.md](examples/exchange/EXCHANGE_INTEGRATION.md)**

## Understanding Mochimo

### Key Concepts for Exchanges

Mochimo uses **WOTS+ (Winternitz One-Time Signature Plus)** - a quantum-resistant signature scheme. 

**What you need to know:**
- Each user gets **one master seed** (generate once, store encrypted)
- User **account addresses remain unchanged** (persistent deposit addresses)
- The SDK **automatically handles keypair derivation** for each transaction
- You only need to **track and increment a spend index** after successful withdrawals
- Never reuse a spend index (similar to nonce management in other blockchains)

The SDK handles all the cryptographic complexity transparently. You just manage the spend index counter.

### What to Store Per User

For each user account, store in your database:

1. **master_seed** (VARCHAR(64)) - The 32-byte master seed as hex string (store encrypted!)
2. **account_tag** (VARCHAR(40)) - The 20-byte account tag as hex string (deposit identifier)
3. **spend_index** (INTEGER) - Current spend index, starts at 0, increment after each withdrawal
4. **account_index** (INTEGER) - Usually 0 for primary account

**Do NOT store**: Individual keypairs, account seeds, or derived keys. Always derive fresh from `master_seed` + `spend_index` for each withdrawal.

## Address Format Requirements

Mochimo uses **Account Tags** as persistent user addresses:
- **20 bytes** (40 hex characters)
- Encoded as **base58 with CRC checksum** for user-facing display (~30 characters)
- Decoded to hex/binary for internal transaction processing

### Exchange Integration

Exchanges should:
1. **Only accept base58 addresses from users** (user-friendly, includes checksum)
2. **Convert base58 to hex internally** using `base58ToAddrTag()`
3. **Validate base58 before conversion** using `validateBase58Tag()`
4. **Store hex format in database** (efficient, 2208 chars)
5. **Display base58 to users** by converting hex back with `addrTagToBase58()`

```javascript
import { validateBase58Tag, base58ToAddrTag, addrTagToBase58 } from 'mochimo';

// User submits withdrawal address
const userAddress = "4bbb3..."; // ~30-char base58 with CRC

// Validate format and checksum
if (!validateBase58Tag(userAddress)) {
  throw new Error('Invalid Mochimo address');
}

// Convert to hex for transaction
const hexAddress = base58ToAddrTag(userAddress); // 40-char hex (20 bytes)

// Create transaction using hex format
const tx = createTransaction({
  dstAccountTag: hexAddress, // Use hex internally
  // ... other params
});

// Display address to user in base58
const displayAddress = addrTagToBase58(hexAddress);
```

### Why Both Formats Exist

| Format | Length | Use Case | Advantage |
|--------|--------|----------|-----------|
| **Hex** | 40 chars | Internal/database | Efficient storage, exact bytes |
| **Base58** | ~30 chars | User-facing | Shorter, includes CRC checksum |

**Always validate base58 addresses with `validateBase58Tag()` before conversion** to ensure:
- Valid base58 characters only
- CRC checksum matches (detects typos)
- Decodes to exactly 20 bytes

## Rosetta API Integration

When querying the Mochimo network via the Rosetta API, follow these requirements:

### API Endpoint

```javascript
const API_URL = 'https://api.mochimo.org';
```

### Network Identifier

**Must be lowercase:**
```javascript
network_identifier: {
  blockchain: 'mochimo',  // CRITICAL: Must be lowercase, not 'Mochimo'
  network: 'mainnet'
}
```

### Address Format for API Queries

**CRITICAL: Different endpoints require different address formats:**

#### 1. Balance Queries (`/account/balance`)

Uses **40-byte ledger address** (account tag + DSA hash):

```javascript
// For new accounts (implicit address = account tag repeated twice)
const ledgerAddress = `0x${accountTag}${accountTag}`;

// For spent accounts (explicit address = account tag + DSA hash)
const ledgerAddress = `0x${accountTag}${dsaHash}`;

// Example balance query
const response = await fetch('https://api.mochimo.org/account/balance', {
  method: 'POST',
  headers: { 'Content-Type': 'application/json' },
  body: JSON.stringify({
    network_identifier: {
      blockchain: 'mochimo',
      network: 'mainnet'
    },
    account_identifier: {
      address: ledgerAddress  // 40 bytes (80 hex chars) with 0x prefix
    }
  })
});
```

#### 2. Transaction History (`/search/transactions`)

Uses **20-byte account tag only:**

```javascript
// Use just the account tag, NOT the full ledger address
const accountTagHex = `0x${accountTag}`;

// Example transaction search
const response = await fetch('https://api.mochimo.org/search/transactions', {
  method: 'POST',
  headers: { 'Content-Type': 'application/json' },
  body: JSON.stringify({
    network_identifier: {
      blockchain: 'mochimo',
      network: 'mainnet'
    },
    account_identifier: {
      address: accountTagHex  // 20 bytes (40 hex chars) with 0x prefix
    }
  })
});
```

**Common Mistake:** Using the 40-byte ledger address for transaction search will fail. Always use the 20-byte account tag for `/search/transactions`.

### Transaction Hash Format

**API returns transaction hashes with `0x` prefix:**

```javascript
// Mempool response
{
  "transaction_identifiers": [
    { "hash": "0xd1abb3165ecec2768ac5d4f2fa3a5c07dd0f33d12bc54d31623af7493524e90b" }
  ]
}

// When comparing with user-provided TX IDs, strip the prefix:
const txFound = transactions.find(
  tx => tx.hash.toLowerCase().replace('0x', '') === userTxId.toLowerCase()
);
```

### Key Points

- Use `blockchain: 'mochimo'` (lowercase)
- Prefix all addresses with `0x` for API queries
- Strip `0x` prefix when comparing transaction hashes
- Do not use capitalized `'Mochimo'` in network identifier
- Do not omit `0x` prefix from addresses in API requests

## Exchange Integration

For complete exchange integration guidance, see [examples/exchange/EXCHANGE_INTEGRATION.md](examples/exchange/EXCHANGE_INTEGRATION.md), which covers:
- Database schema recommendations
- Master seed storage and encryption
- Spend index management
- Deposit address generation
- Withdrawal processing
- Transaction monitoring
- Error handling and recovery

## API Reference

### Deterministic Key Generation (Recommended for Exchanges)

#### `generateMasterSeed()`
Generates a cryptographically secure 32-byte master seed.

```javascript
import { generateMasterSeed } from 'mochimo';

const masterSeed = generateMasterSeed();
// Returns: Buffer (32 bytes)
// Store this encrypted in your database!
```

**Returns**: `Buffer` - 32-byte cryptographically secure random seed

**Security**: Uses `crypto.randomBytes(32)` - cryptographically secure random number generator.

---

#### `getAccountFromMasterSeed(masterSeed, accountIndex = 0)`
Derives complete account information from master seed and account index.

```javascript
import { generateMasterSeed, getAccountFromMasterSeed } from 'mochimo';

const masterSeed = generateMasterSeed();
const account = getAccountFromMasterSeed(masterSeed, 0);

console.log(account);
// {
//   accountSeed: Buffer(32),
//   accountTag: Buffer(20),
//   accountTagHex: '40-character hex string',
//   depositAddress: {
//     dsaHash: Buffer(40),  // Full ledger address (implicit)
//     dsaHashHex: '80-character hex string',
//     publicKey: Buffer(2208),
//     publicKeyHex: '4416-character hex string'
//   }
// }
```

**Parameters**:
- `masterSeed` (Buffer|string) - 32-byte master seed (Buffer or 64-char hex string)
- `accountIndex` (number, optional) - Account index, default: 0

**Returns**: Object with:
- `accountSeed` (Buffer) - 32-byte account seed (intermediate derivation value, not needed for exchange integration)
- `accountTag` (Buffer) - 20-byte persistent account identifier
- `accountTagHex` (string) - Account tag as hex (40 chars)
- `depositAddress` (Object) - First address info (spend index 0)
  - `dsaHash` (Buffer) - 40-byte full ledger address (implicit: accountTag repeated twice)
  - `dsaHashHex` (string) - Full ledger address as hex (80 chars)
  - `publicKey` (Buffer) - 2208-byte public key
  - `publicKeyHex` (string) - Public key as hex (4416 chars)

**Exchange Integration Workflow**:
- **At Registration**: Call this once to get the user's deposit address (`accountTag`)
- **Store in Database**: `masterSeed` (encrypted), `accountTagHex`, `spendIndex` (initially 0)
- **For Withdrawals**: Always use `deriveKeypairForSpend(masterSeed, spendIndex, accountIndex)` - do NOT store or reuse `accountSeed`

---

#### `deriveKeypairForSpend(masterSeed, spendIndex, accountIndex = 0)`
Derives a WOTS+ keypair for a specific spend transaction. **Use this for every withdrawal.**

```javascript
import { deriveKeypairForSpend } from 'mochimo';

// Retrieve from database
const masterSeed = Buffer.from(user.master_seed, 'hex');
const spendIndex = user.spend_index; // Current spend index
const accountIndex = 0; // Usually 0 for primary account

const keypair = deriveKeypairForSpend(masterSeed, spendIndex, accountIndex);

// Use keypair to create and sign transaction
// keypair.publicKey, keypair.secretKey, keypair.dsaHash, etc.
```

**Parameters**:
- `masterSeed` (Buffer|string) - 32-byte master seed (same one stored at registration)
- `spendIndex` (number) - Current spend index from database (0, 1, 2, ...)
- `accountIndex` (number, optional) - Account index, default: 0

**Returns**: Object with:
- `secretKey` (Buffer) - 32-byte secret key for signing
- `secretKeyHex` (string) - Secret key as hex (64 chars)
- `publicKey` (Buffer) - 2208-byte WOTS+ public key
- `publicKeyHex` (string) - Public key as hex (4416 chars)
- `dsaHash` (Buffer) - 40-byte full ledger address (accountTag + DSA hash portion)
- `dsaHashHex` (string) - Full ledger address as hex (80 chars)
- `accountTag` (Buffer) - 20-byte account tag
- `accountTagHex` (string) - Account tag as hex (40 chars)

**Exchange Workflow**:
1. Retrieve user's `masterSeed` and current `spendIndex` from database
2. Call `deriveKeypairForSpend(masterSeed, spendIndex, accountIndex)`
3. Use returned keypair to create and sign transaction
4. Broadcast transaction to network
5. **ONLY after confirmation**, increment `spendIndex` in database
6. Never reuse a spend index (WOTS+ security requirement)

**Workflow**:
1. Retrieve current `spendIndex` from database
2. Derive keypair using this function
3. Create and sign transaction
4. Confirm the account is not marked "Spend Pending" in database.
5. Broadcast transaction
6. Confirm TX_ID is in the Mempool (Retransmit after 180 seconds)
7. Confirm Block Solves
8. ONLY if transactions succeeds, increment `spendIndex`, and set account "Spend Pending" flag back to not pending.

---

#### `deriveAccountSeed(masterSeed, accountIndex = 0)`
Derives just the account seed (intermediate step). Most exchanges won't need this directly.

```javascript
import { deriveAccountSeed } from 'mochimo';

const masterSeed = Buffer.from('a'.repeat(64), 'hex');
const accountSeed = deriveAccountSeed(masterSeed, 0);
// Returns: Buffer(32)
```

**Parameters**:
- `masterSeed` (Buffer|string) - 32-byte master seed (Buffer or 64-char hex string)
- `accountIndex` (number, optional) - Account index, default: 0

**Returns**: `Buffer` - 32-byte account seed

---

#### `deriveAccountTag(masterSeed, accountIndex = 0)`
Derives the account tag (persistent identifier).

```javascript
import { deriveAccountTag } from 'mochimo';

const masterSeed = Buffer.from('a'.repeat(64), 'hex');
const result = deriveAccountTag(masterSeed, 0);

console.log(result);
// {
//   accountTag: Buffer(20),
//   accountTagHex: '40-character hex string'
// }
```

<<<<<<< HEAD
**Parameters**:
- `masterSeed` (Buffer|string) - 32-byte master seed (Buffer or 64-char hex string)
- `accountIndex` (number, optional) - Account index, default: 0

**Returns**: Object with:
- `accountTag` (Buffer) - 20-byte account tag
- `accountTagHex` (string) - Account tag as hex (40 chars)
=======
### Resolve an Account Tag

```javascript
import { resolveTag } from 'mochimo';

// Resolve a 20-byte Account Tag to get full ledger address and balance
const result = await resolveTag(
  '9f810c2447a76e93b17ebff96c0b29952e4355f1',
  'https://api.mochimo.org'
);

console.log('Account Tag:', result.accountTag);
console.log('DSA Hash:', result.dsaHash);
console.log('Full Ledger Address:', result.ledgerAddress);
console.log('Balance:', result.balanceFormatted);
console.log('Account Type:', result.accountTag === result.dsaHash ? 'Implicit' : 'Explicit');
```

## API Reference
>>>>>>> 7d6b9c77

---

### Pool-Based Generation (Legacy - Not for Exchanges)

**WARNING**: These functions are for non-custodial wallets only. DO NOT use for exchange integration as they don't track spend indices.

#### `generateAccountKeypair(options)`
Generates a single random WOTS+ keypair.

```javascript
import { generateAccountKeypair } from 'mochimo';

const keypair = generateAccountKeypair();
// Returns: { dsaHash, accountTag, publicKey, secretKey }
```

**Options**:
- `seed` (Buffer, optional) - 32-byte seed for deterministic generation
- `index` (number, optional) - Keypair index for derivation, default: 0

**Returns**: Object with:
- `dsaHash` (Buffer) - 40-byte DSA hash (one-time use)
- `accountTag` (Buffer) - 20-byte persistent account identifier
- `publicKey` (Buffer) - 2208-byte WOTS+ public key
- `secretKey` (Buffer) - 32-byte secret seed

**Note**: Does NOT track spend index. For exchanges, use `deriveKeypairForSpend()` instead.

---

#### `generateAccountKeypairs(count, options)`
Generates multiple random WOTS+ keypairs (different accounts, not multiple spends).

```javascript
import { generateAccountKeypairs } from 'mochimo';

const keypairs = generateAccountKeypairs(5);
// Returns array of 5 different account keypairs
```

**Parameters**:
- `count` (number) - Number of keypairs to generate
- `options.masterSeed` (Buffer, optional) - 32-byte master seed for deterministic generation

**Returns**: Array of keypair objects (same structure as `generateAccountKeypair()`)

**Warning**: This generates multiple DIFFERENT ACCOUNTS, not multiple spend keypairs for the same account.

---

### Address Utilities

#### `validateBase58Tag(base58Tag)`
Validates a base58-encoded address with CRC checksum.

```javascript
import { validateBase58Tag } from 'mochimo';

const userAddress = "4bbb3..."; // User-provided base58 address
const isValid = validateBase58Tag(userAddress);

if (!isValid) {
  throw new Error('Invalid Mochimo address');
}
```

**Parameters**:
- `base58Tag` (string) - Base58-encoded address with CRC

**Returns**: `boolean` - `true` if valid, `false` otherwise

**Checks**:
- Contains only valid base58 characters
- CRC16-XMODEM checksum is valid
- Decodes to exactly 22 bytes (20-byte tag + 2-byte CRC)

---

#### `base58ToAddrTag(base58Tag)`
Converts base58 address to 20-byte account tag (hex format).

```javascript
import { base58ToAddrTag } from 'mochimo';

const base58Address = "4bbb3..."; // ~30 chars
const accountTagBuffer = base58ToAddrTag(base58Address);
// Returns: Buffer(20)

const accountTagHex = accountTagBuffer.toString('hex');
// Use this in transactions: '40-character hex string'
```

**Parameters**:
- `base58Tag` (string) - Base58-encoded address with CRC

**Returns**: `Buffer` - 20-byte account tag

**Throws**: Error if invalid base58 or wrong length

**Use Case**: Convert user-provided base58 addresses to hex for transaction creation.

---

#### `addrTagToBase58(addrTag)`
Converts 20-byte account tag to base58 format with CRC checksum.

```javascript
import { addrTagToBase58 } from 'mochimo';

const accountTagHex = 'ab8599ef698c629d499909917d15c291dddc2760'; // 40 hex chars
const accountTagBuffer = Buffer.from(accountTagHex, 'hex');

const base58Address = addrTagToBase58(accountTagBuffer);
// Returns: '4bbb3...' (~30 characters with CRC)
```

**Parameters**:
- `addrTag` (Buffer) - 20-byte account tag

**Returns**: `string` - Base58-encoded address with CRC checksum (~30 chars)

**Throws**: Error if tag is not exactly 20 bytes

**Use Case**: Display addresses to users in user-friendly format.

---

#### `validateLedgerAddress(ledgerAddress, name)`
Validates a 40-byte ledger address (Account Tag + DSA Hash).

```javascript
import { validateLedgerAddress } from 'mochimo';

const ledgerAddrHex = 'ab85...2760ab85...2760'; // 80 hex chars
const validatedBuffer = validateLedgerAddress(ledgerAddrHex);
// Returns: Buffer(40) if valid
```

**Parameters**:
- `ledgerAddress` (string|Buffer) - 40-byte ledger address (80 hex chars or Buffer)
- `name` (string, optional) - Parameter name for error messages

**Returns**: `Buffer` - 40-byte validated ledger address

**Throws**: Error if invalid format or wrong length

---

#### `validateAccountTag(accountTag, name)`
Validates a 20-byte account tag.

```javascript
import { validateAccountTag } from 'mochimo';

const accountTagHex = 'ab8599ef698c629d499909917d15c291dddc2760'; // 40 hex chars
const validatedBuffer = validateAccountTag(accountTagHex);
// Returns: Buffer(20) if valid
```

**Parameters**:
- `accountTag` (string|Buffer) - 20-byte account tag (40 hex chars or Buffer)
- `name` (string, optional) - Parameter name for error messages

**Returns**: `Buffer` - 20-byte validated account tag

**Throws**: Error if invalid format or wrong length

---

#### `extractAccountTag(ledgerAddress)`
Extracts the 20-byte account tag from a 40-byte ledger address (first 20 bytes).

```javascript
import { extractAccountTag } from 'mochimo';

const ledgerAddrHex = 'ab85...2760cd12...9876'; // 80 hex chars (40 bytes)
const accountTag = extractAccountTag(ledgerAddrHex);
// Returns: Buffer(20) - first 20 bytes
```

**Parameters**:
- `ledgerAddress` (string|Buffer) - 40-byte ledger address

**Returns**: `Buffer` - 20-byte account tag (first 20 bytes of ledger address)

---

#### `extractDsaHash(ledgerAddress)`
Extracts the 20-byte DSA hash from a 40-byte ledger address (last 20 bytes).

```javascript
import { extractDsaHash } from 'mochimo';

const ledgerAddrHex = 'ab85...2760cd12...9876'; // 80 hex chars (40 bytes)
const dsaHash = extractDsaHash(ledgerAddrHex);
// Returns: Buffer(20) - last 20 bytes
```

**Parameters**:
- `ledgerAddress` (string|Buffer) - 40-byte ledger address

**Returns**: `Buffer` - 20-byte DSA hash (last 20 bytes of ledger address)

---

#### `isImplicitAccount(ledgerAddress)`
Checks if an account is implicitly tagged (first-time account that has never been spent from).

```javascript
import { isImplicitAccount } from 'mochimo';

const ledgerAddrHex = 'ab85...2760ab85...2760'; // 80 hex chars
const isImplicit = isImplicitAccount(ledgerAddrHex);
// Returns: true if Account Tag == DSA Hash (never spent)
// Returns: false if Account Tag != DSA Hash (previously spent)
```

**Parameters**:
- `ledgerAddress` (string|Buffer) - 40-byte ledger address

**Returns**: `boolean` - `true` if implicit (never spent), `false` otherwise

---

#### `constructLedgerAddress(accountTag, dsaHash)`
Constructs a 40-byte ledger address from account tag and DSA hash components.

```javascript
import { constructLedgerAddress } from 'mochimo';

const accountTagHex = 'ab8599ef698c629d499909917d15c291dddc2760'; // 40 hex chars
const dsaHashHex = 'cd1234ef698c629d499909917d15c291dddc9876';     // 40 hex chars

const ledgerAddress = constructLedgerAddress(accountTagHex, dsaHashHex);
// Returns: Buffer(40)
```

**Parameters**:
- `accountTag` (string|Buffer) - 20-byte account tag
- `dsaHash` (string|Buffer) - 20-byte DSA hash

**Returns**: `Buffer` - 40-byte ledger address (accountTag + dsaHash)

---

#### `formatLedgerAddress(ledgerAddress)`
Formats ledger address for display with 0x prefix.

```javascript
import { formatLedgerAddress } from 'mochimo';

const ledgerAddrHex = 'ab85...2760cd12...9876'; // 80 hex chars
const formatted = formatLedgerAddress(ledgerAddrHex);
// Returns: '0xab85...2760cd12...9876'
```

**Parameters**:
- `ledgerAddress` (string|Buffer) - 40-byte ledger address

**Returns**: `string` - Formatted hex string with 0x prefix

---

#### `getAccountInfo(ledgerAddress)`
Gets human-readable account and ledger address information.

```javascript
import { getAccountInfo } from 'mochimo';

const ledgerAddrHex = 'ab85...2760cd12...9876';
const info = getAccountInfo(ledgerAddrHex);

console.log(info);
// {
//   fullLedgerAddress: 'ab85...2760cd12...9876',
//   accountTag: 'ab85...2760',
//   dsaHash: 'cd12...9876',
//   implicit: false,
//   accountType: 'explicit (previously spent)',
//   formatted: '0xab85...2760cd12...9876'
// }
```

**Parameters**:
- `ledgerAddress` (string|Buffer) - 40-byte ledger address

**Returns**: Object with complete address breakdown and metadata

---

### Transaction Creation

#### `createTransaction(params)`
Creates and signs a Mochimo transaction.

```javascript
import { createTransaction } from 'mochimo';

const tx = createTransaction({
  srcTag: '40-char hex',           // Source account tag (20 bytes)
  sourcePk: '4416-char hex',       // Source public key (2208 bytes)
  changePk: '4416-char hex',       // Change public key (2208 bytes) - NEW keypair
  balance: 1000000,                // Current balance in nanoMCM
  dstAccountTag: '40-char hex',    // Destination account tag (20 bytes)
  amount: 500000,                  // Amount to send in nanoMCM
  secret: '64-char hex',           // Secret key (32 bytes)
  fee: 500,                        // Transaction fee in nanoMCM
  memo: 'PAYMENT-123'              // Optional memo (max 16 chars)
  // blkToLive: 0                  // Blocks to live (optional, default: 0, recommended)
});

console.log(tx);
// {
//   transaction: Buffer,           // Signed transaction buffer
//   transactionHex: '...',         // Hex string ready to broadcast
//   id: '...',                     // Transaction ID (64-char hex)
//   sourceAccountTag: '...',
//   changeAccountTag: '...',
//   destinationAccountTag: '...',
//   sendTotal: BigInt,
//   changeTotal: BigInt,
//   feeTotal: BigInt
// }
```

**Parameters**:
- `srcTag` (string) - Source account tag (40 hex chars = 20 bytes)
- `sourcePk` (string) - Source public key (4416 hex chars = 2208 bytes)
- `changePk` (string) - Change public key (4416 hex chars = 2208 bytes)
- `balance` (number|bigint) - Current balance in nanoMCM
- `dstAccountTag` (string) - Destination account tag (40 hex chars = 20 bytes)
- `amount` (number|bigint) - Amount to send in nanoMCM
- `secret` (string) - Secret key (64 hex chars = 32 bytes)
- `fee` (number|bigint, optional) - Transaction fee in nanoMCM, default: 500
- `memo` (string, optional) - Transaction memo (max 16 chars, see format rules)
- `blkToLive` (number, optional) - Blocks to live, default: 0 (recommended: use 0 or omit)

**Returns**: Object with:
- `transaction` (Buffer) - Signed transaction buffer
- `transactionHex` (string) - Hex string ready for broadcast
- `id` (string) - Transaction ID (64-char hex)
- `sourceAccountTag` (string)
- `changeAccountTag` (string)
- `destinationAccountTag` (string)
- `sendTotal` (BigInt)
- `changeTotal` (BigInt)
- `feeTotal` (BigInt)

**Important**: 
- All amounts are in **nanoMCM** (1 MCM = 1,000,000,000 nanoMCM)
- Minimum fee is **500 nanoMCM**
- Change goes to `changePk` address (should be a NEW keypair from your account)
- After broadcasting, the source keypair is **SPENT** - don't reuse it!
- Source account tag automatically moves to change address

---

#### `buildTransaction(params)`
Convenience wrapper that automatically extracts account tag from source ledger address.

```javascript
import { buildTransaction } from 'mochimo';

const tx = buildTransaction({
  sourceLedgerAddress: '80-char hex',    // Full ledger address (40 bytes)
  sourcePublicKey: '4416-char hex',
  sourceSecret: '64-char hex',
  balance: 1000000,
  changePublicKey: '4416-char hex',
  destinationAccountTag: '40-char hex',  // Can be 40 or 80 hex chars
  amount: 500000,
  fee: 500,
  memo: 'TEST-123',
  blocksToLive: 1000
});
// Returns: Buffer (transaction ready to broadcast)
```

**Parameters**:
- `sourceLedgerAddress` (string) - Full 40-byte ledger address (80 hex chars)
- `sourcePublicKey` (string) - Source public key (4416 hex chars)
- `sourceSecret` (string) - Source secret key (64 hex chars)
- `balance` (string|bigint) - Current balance in nanoMCM
- `changePublicKey` (string) - Change public key (4416 hex chars)
- `destinationAccountTag` (string) - Destination (40 or 80 hex chars)
- `amount` (string|bigint) - Amount to send in nanoMCM
- `fee` (string|bigint, optional) - Transaction fee, default: 500
- `memo` (string, optional) - Transaction memo (max 16 chars)
- `blocksToLive` (number, optional) - Transaction expiry, default: 1000

**Returns**: `Buffer` - Signed transaction ready for broadcast

**Use Case**: Simplifies transaction creation when you have full ledger addresses.

---

#### `validateTransactionParams(params)`
Validates transaction parameters before creating a transaction.

```javascript
import { validateTransactionParams } from 'mochimo';

const validation = validateTransactionParams({
  srcTag: '...',
  sourcePk: '...',
  // ... other params
});

if (!validation.valid) {
  console.error('Validation errors:');
  validation.errors.forEach(err => console.error('  -', err));
}
```

**Parameters**:
- `params` (Object) - Transaction parameters to validate

**Returns**: Object with:
- `valid` (boolean) - `true` if all validations pass
- `errors` (Array<string>) - Array of error messages (empty if valid)

---

### Network Broadcasting

#### `broadcastTransaction(signedTransaction, apiUrl, options)`
Broadcasts a signed transaction to the Mochimo network.

```javascript
import { broadcastTransaction } from 'mochimo';

const apiUrl = 'https://api.mochimo.org';

try {
  const result = await broadcastTransaction(
    tx.transactionHex,
    apiUrl,
    { timeout: 30000, retries: 2 }
  );
  
  console.log('Transaction ID:', result.txid);
  console.log('Success:', result.success);
  
  // NOW safe to increment spend_index in database
} catch (error) {
  console.error('Broadcast failed:', error.message);
  // DO NOT increment spend_index - retry with same keypair
}
```

**Parameters**:
- `signedTransaction` (string|Buffer) - Signed transaction (hex string or Buffer)
- `apiUrl` (string) - API endpoint URL (e.g., 'https://api.mochimo.org')
- `options` (Object, optional)
  - `timeout` (number) - Request timeout in ms, default: 30000
  - `retries` (number) - Number of retry attempts, default: 2
  - `retryDelay` (number) - Delay between retries in ms, default: 1000

**Returns**: Promise resolving to object with:
- `txid` (string) - Transaction ID
- `success` (boolean) - Broadcast success status
- `status` (string) - Status message

**Error Handling**:
- If broadcast fails, DO NOT increment spend index
- Retry with same keypair
- Only increment spend index after successful broadcast

---

### Low-Level Exports (Advanced Users)

These functions are exported for advanced users who need low-level control. Most integrators should use the higher-level functions above.

#### WOTS+ Functions
- `keygen(seed)` - Generate WOTS+ keypair from seed
- `sign(msg, seed, pubSeed, addr)` - Sign message with WOTS+
- `verify(sig, msg, pubKey)` - Verify WOTS+ signature
- `wotsPkFromSig(sig, msg, pubSeed, addr)` - Recover public key from signature

#### Crypto Functions
- `mochimoHash(data)` - Compute Mochimo hash (SHA-256)
- `addrFromWots(publicKey)` - Derive 40-byte address from WOTS+ public key

## Requirements

- Node.js v18 or higher
- npm

## Testing

```bash
npm test
```

All 76 unit tests must pass before deployment.

## Examples

See the [examples/](examples/) directory for complete working examples:

### Exchange Integration
- [examples/exchange/1-generate-user-account.js](examples/exchange/1-generate-user-account.js) - Generate master seed for new user
- [examples/exchange/2-check-deposit.js](examples/exchange/2-check-deposit.js) - Check for deposits
- [examples/exchange/3-send-withdrawal.js](examples/exchange/3-send-withdrawal.js) - Process user withdrawal
- [examples/exchange/4-validate-withdrawal-address.js](examples/exchange/4-validate-withdrawal-address.js) - Validate base58 addresses
- [examples/exchange/5-recover-spend-index.js](examples/exchange/5-recover-spend-index.js) - Recover from spend index errors
- [examples/exchange/EXCHANGE_INTEGRATION.md](examples/exchange/EXCHANGE_INTEGRATION.md) - Complete integration guide

### Reference Implementations
- [examples/reference/create-transaction.js](examples/reference/create-transaction.js) - Transaction creation patterns
- [examples/reference/transaction-builder-example.js](examples/reference/transaction-builder-example.js) - Low-level transaction building

## License

MOCHIMO CRYPTOCURRENCY ENGINE LICENSE

See [LICENSE.md](LICENSE.md) for full license text.

## Contributing

This SDK is maintained by Adequate Systems for the Mochimo blockchain ecosystem.

## Support

- **Documentation**: This README and [examples/exchange/EXCHANGE_INTEGRATION.md](examples/exchange/EXCHANGE_INTEGRATION.md)
- **Repository**: https://github.com/adequatesystems/mochimo-sdk
- **Issues**: https://github.com/adequatesystems/mochimo-sdk/issues

---

**Ready to integrate?** Start with the [Quick Start](#quick-start) above, then see [examples/exchange/EXCHANGE_INTEGRATION.md](examples/exchange/EXCHANGE_INTEGRATION.md) for complete production deployment guidance.
<|MERGE_RESOLUTION|>--- conflicted
+++ resolved
@@ -1,962 +1,1029 @@
-# Mochimo Node.js SDK
-
-A production-ready Node.js SDK for the Mochimo blockchain. This SDK provides everything needed for cryptocurrency exchange integration with Masterseeds including: deterministic key generation, transaction creation/signing, and network broadcasting with post-quantum security.
-
-> **Version 2.0** - Complete rewrite focused on exchange integration with deterministic key derivation. See [CHANGELOG.md](CHANGELOG.md) for details.
-
-## Quick Start
-
-### Installation
-
-```bash
-npm install mochimo
-```
-
-### Basic Example
-
-```javascript
-import {
-  generateMasterSeed,
-  getAccountFromMasterSeed,
-  deriveKeypairForSpend,
-  addrTagToBase58
-} from 'mochimo';
-
-// STEP 1: Generate master seed for new user (at registration)
-const masterSeed = generateMasterSeed();
-const account = getAccountFromMasterSeed(masterSeed, 0);
-
-// Show user their deposit address
-const depositAddress = addrTagToBase58(account.accountTag);
-console.log('Deposit Address:', depositAddress);
-
-// Store in database:
-// - masterSeed (encrypted!)
-// - account.accountTagHex (for deposit tracking)
-// - spendIndex: 0 (initial value)
-
-// STEP 2: When user requests withdrawal
-const spendIndex = 0; // Retrieved from database
-const keypair = deriveKeypairForSpend(masterSeed, spendIndex, 0);
-
-// Use keypair.publicKey and keypair.secretKey to create/sign transaction
-// After successful broadcast, increment spendIndex to 1 in database
-```
-
-### Exchange Integration
-
-**For complete production integration including:**
-- Deposit monitoring workflows
-- Withdrawal processing with spend index management
-- Address validation and conversion
-- Error handling and security best practices
-- Database schema recommendations
-
-**See: [examples/exchange/EXCHANGE_INTEGRATION.md](examples/exchange/EXCHANGE_INTEGRATION.md)**
-
-## Understanding Mochimo
-
-### Key Concepts for Exchanges
-
-Mochimo uses **WOTS+ (Winternitz One-Time Signature Plus)** - a quantum-resistant signature scheme. 
-
-**What you need to know:**
-- Each user gets **one master seed** (generate once, store encrypted)
-- User **account addresses remain unchanged** (persistent deposit addresses)
-- The SDK **automatically handles keypair derivation** for each transaction
-- You only need to **track and increment a spend index** after successful withdrawals
-- Never reuse a spend index (similar to nonce management in other blockchains)
-
-The SDK handles all the cryptographic complexity transparently. You just manage the spend index counter.
-
-### What to Store Per User
-
-For each user account, store in your database:
-
-1. **master_seed** (VARCHAR(64)) - The 32-byte master seed as hex string (store encrypted!)
-2. **account_tag** (VARCHAR(40)) - The 20-byte account tag as hex string (deposit identifier)
-3. **spend_index** (INTEGER) - Current spend index, starts at 0, increment after each withdrawal
-4. **account_index** (INTEGER) - Usually 0 for primary account
-
-**Do NOT store**: Individual keypairs, account seeds, or derived keys. Always derive fresh from `master_seed` + `spend_index` for each withdrawal.
-
-## Address Format Requirements
-
-Mochimo uses **Account Tags** as persistent user addresses:
-- **20 bytes** (40 hex characters)
-- Encoded as **base58 with CRC checksum** for user-facing display (~30 characters)
-- Decoded to hex/binary for internal transaction processing
-
-### Exchange Integration
-
-Exchanges should:
-1. **Only accept base58 addresses from users** (user-friendly, includes checksum)
-2. **Convert base58 to hex internally** using `base58ToAddrTag()`
-3. **Validate base58 before conversion** using `validateBase58Tag()`
-4. **Store hex format in database** (efficient, 2208 chars)
-5. **Display base58 to users** by converting hex back with `addrTagToBase58()`
-
-```javascript
-import { validateBase58Tag, base58ToAddrTag, addrTagToBase58 } from 'mochimo';
-
-// User submits withdrawal address
-const userAddress = "4bbb3..."; // ~30-char base58 with CRC
-
-// Validate format and checksum
-if (!validateBase58Tag(userAddress)) {
-  throw new Error('Invalid Mochimo address');
-}
-
-// Convert to hex for transaction
-const hexAddress = base58ToAddrTag(userAddress); // 40-char hex (20 bytes)
-
-// Create transaction using hex format
-const tx = createTransaction({
-  dstAccountTag: hexAddress, // Use hex internally
-  // ... other params
-});
-
-// Display address to user in base58
-const displayAddress = addrTagToBase58(hexAddress);
-```
-
-### Why Both Formats Exist
-
-| Format | Length | Use Case | Advantage |
-|--------|--------|----------|-----------|
-| **Hex** | 40 chars | Internal/database | Efficient storage, exact bytes |
-| **Base58** | ~30 chars | User-facing | Shorter, includes CRC checksum |
-
-**Always validate base58 addresses with `validateBase58Tag()` before conversion** to ensure:
-- Valid base58 characters only
-- CRC checksum matches (detects typos)
-- Decodes to exactly 20 bytes
-
-## Rosetta API Integration
-
-When querying the Mochimo network via the Rosetta API, follow these requirements:
-
-### API Endpoint
-
-```javascript
-const API_URL = 'https://api.mochimo.org';
-```
-
-### Network Identifier
-
-**Must be lowercase:**
-```javascript
-network_identifier: {
-  blockchain: 'mochimo',  // CRITICAL: Must be lowercase, not 'Mochimo'
-  network: 'mainnet'
-}
-```
-
-### Address Format for API Queries
-
-**CRITICAL: Different endpoints require different address formats:**
-
-#### 1. Balance Queries (`/account/balance`)
-
-Uses **40-byte ledger address** (account tag + DSA hash):
-
-```javascript
-// For new accounts (implicit address = account tag repeated twice)
-const ledgerAddress = `0x${accountTag}${accountTag}`;
-
-// For spent accounts (explicit address = account tag + DSA hash)
-const ledgerAddress = `0x${accountTag}${dsaHash}`;
-
-// Example balance query
-const response = await fetch('https://api.mochimo.org/account/balance', {
-  method: 'POST',
-  headers: { 'Content-Type': 'application/json' },
-  body: JSON.stringify({
-    network_identifier: {
-      blockchain: 'mochimo',
-      network: 'mainnet'
-    },
-    account_identifier: {
-      address: ledgerAddress  // 40 bytes (80 hex chars) with 0x prefix
-    }
-  })
-});
-```
-
-#### 2. Transaction History (`/search/transactions`)
-
-Uses **20-byte account tag only:**
-
-```javascript
-// Use just the account tag, NOT the full ledger address
-const accountTagHex = `0x${accountTag}`;
-
-// Example transaction search
-const response = await fetch('https://api.mochimo.org/search/transactions', {
-  method: 'POST',
-  headers: { 'Content-Type': 'application/json' },
-  body: JSON.stringify({
-    network_identifier: {
-      blockchain: 'mochimo',
-      network: 'mainnet'
-    },
-    account_identifier: {
-      address: accountTagHex  // 20 bytes (40 hex chars) with 0x prefix
-    }
-  })
-});
-```
-
-**Common Mistake:** Using the 40-byte ledger address for transaction search will fail. Always use the 20-byte account tag for `/search/transactions`.
-
-### Transaction Hash Format
-
-**API returns transaction hashes with `0x` prefix:**
-
-```javascript
-// Mempool response
-{
-  "transaction_identifiers": [
-    { "hash": "0xd1abb3165ecec2768ac5d4f2fa3a5c07dd0f33d12bc54d31623af7493524e90b" }
-  ]
-}
-
-// When comparing with user-provided TX IDs, strip the prefix:
-const txFound = transactions.find(
-  tx => tx.hash.toLowerCase().replace('0x', '') === userTxId.toLowerCase()
-);
-```
-
-### Key Points
-
-- Use `blockchain: 'mochimo'` (lowercase)
-- Prefix all addresses with `0x` for API queries
-- Strip `0x` prefix when comparing transaction hashes
-- Do not use capitalized `'Mochimo'` in network identifier
-- Do not omit `0x` prefix from addresses in API requests
-
-## Exchange Integration
-
-For complete exchange integration guidance, see [examples/exchange/EXCHANGE_INTEGRATION.md](examples/exchange/EXCHANGE_INTEGRATION.md), which covers:
-- Database schema recommendations
-- Master seed storage and encryption
-- Spend index management
-- Deposit address generation
-- Withdrawal processing
-- Transaction monitoring
-- Error handling and recovery
-
-## API Reference
-
-### Deterministic Key Generation (Recommended for Exchanges)
-
-#### `generateMasterSeed()`
-Generates a cryptographically secure 32-byte master seed.
-
-```javascript
-import { generateMasterSeed } from 'mochimo';
-
-const masterSeed = generateMasterSeed();
-// Returns: Buffer (32 bytes)
-// Store this encrypted in your database!
-```
-
-**Returns**: `Buffer` - 32-byte cryptographically secure random seed
-
-**Security**: Uses `crypto.randomBytes(32)` - cryptographically secure random number generator.
-
----
-
-#### `getAccountFromMasterSeed(masterSeed, accountIndex = 0)`
-Derives complete account information from master seed and account index.
-
-```javascript
-import { generateMasterSeed, getAccountFromMasterSeed } from 'mochimo';
-
-const masterSeed = generateMasterSeed();
-const account = getAccountFromMasterSeed(masterSeed, 0);
-
-console.log(account);
-// {
-//   accountSeed: Buffer(32),
-//   accountTag: Buffer(20),
-//   accountTagHex: '40-character hex string',
-//   depositAddress: {
-//     dsaHash: Buffer(40),  // Full ledger address (implicit)
-//     dsaHashHex: '80-character hex string',
-//     publicKey: Buffer(2208),
-//     publicKeyHex: '4416-character hex string'
-//   }
-// }
-```
-
-**Parameters**:
-- `masterSeed` (Buffer|string) - 32-byte master seed (Buffer or 64-char hex string)
-- `accountIndex` (number, optional) - Account index, default: 0
-
-**Returns**: Object with:
-- `accountSeed` (Buffer) - 32-byte account seed (intermediate derivation value, not needed for exchange integration)
-- `accountTag` (Buffer) - 20-byte persistent account identifier
-- `accountTagHex` (string) - Account tag as hex (40 chars)
-- `depositAddress` (Object) - First address info (spend index 0)
-  - `dsaHash` (Buffer) - 40-byte full ledger address (implicit: accountTag repeated twice)
-  - `dsaHashHex` (string) - Full ledger address as hex (80 chars)
-  - `publicKey` (Buffer) - 2208-byte public key
-  - `publicKeyHex` (string) - Public key as hex (4416 chars)
-
-**Exchange Integration Workflow**:
-- **At Registration**: Call this once to get the user's deposit address (`accountTag`)
-- **Store in Database**: `masterSeed` (encrypted), `accountTagHex`, `spendIndex` (initially 0)
-- **For Withdrawals**: Always use `deriveKeypairForSpend(masterSeed, spendIndex, accountIndex)` - do NOT store or reuse `accountSeed`
-
----
-
-#### `deriveKeypairForSpend(masterSeed, spendIndex, accountIndex = 0)`
-Derives a WOTS+ keypair for a specific spend transaction. **Use this for every withdrawal.**
-
-```javascript
-import { deriveKeypairForSpend } from 'mochimo';
-
-// Retrieve from database
-const masterSeed = Buffer.from(user.master_seed, 'hex');
-const spendIndex = user.spend_index; // Current spend index
-const accountIndex = 0; // Usually 0 for primary account
-
-const keypair = deriveKeypairForSpend(masterSeed, spendIndex, accountIndex);
-
-// Use keypair to create and sign transaction
-// keypair.publicKey, keypair.secretKey, keypair.dsaHash, etc.
-```
-
-**Parameters**:
-- `masterSeed` (Buffer|string) - 32-byte master seed (same one stored at registration)
-- `spendIndex` (number) - Current spend index from database (0, 1, 2, ...)
-- `accountIndex` (number, optional) - Account index, default: 0
-
-**Returns**: Object with:
-- `secretKey` (Buffer) - 32-byte secret key for signing
-- `secretKeyHex` (string) - Secret key as hex (64 chars)
-- `publicKey` (Buffer) - 2208-byte WOTS+ public key
-- `publicKeyHex` (string) - Public key as hex (4416 chars)
-- `dsaHash` (Buffer) - 40-byte full ledger address (accountTag + DSA hash portion)
-- `dsaHashHex` (string) - Full ledger address as hex (80 chars)
-- `accountTag` (Buffer) - 20-byte account tag
-- `accountTagHex` (string) - Account tag as hex (40 chars)
-
-**Exchange Workflow**:
-1. Retrieve user's `masterSeed` and current `spendIndex` from database
-2. Call `deriveKeypairForSpend(masterSeed, spendIndex, accountIndex)`
-3. Use returned keypair to create and sign transaction
-4. Broadcast transaction to network
-5. **ONLY after confirmation**, increment `spendIndex` in database
-6. Never reuse a spend index (WOTS+ security requirement)
-
-**Workflow**:
-1. Retrieve current `spendIndex` from database
-2. Derive keypair using this function
-3. Create and sign transaction
-4. Confirm the account is not marked "Spend Pending" in database.
-5. Broadcast transaction
-6. Confirm TX_ID is in the Mempool (Retransmit after 180 seconds)
-7. Confirm Block Solves
-8. ONLY if transactions succeeds, increment `spendIndex`, and set account "Spend Pending" flag back to not pending.
-
----
-
-#### `deriveAccountSeed(masterSeed, accountIndex = 0)`
-Derives just the account seed (intermediate step). Most exchanges won't need this directly.
-
-```javascript
-import { deriveAccountSeed } from 'mochimo';
-
-const masterSeed = Buffer.from('a'.repeat(64), 'hex');
-const accountSeed = deriveAccountSeed(masterSeed, 0);
-// Returns: Buffer(32)
-```
-
-**Parameters**:
-- `masterSeed` (Buffer|string) - 32-byte master seed (Buffer or 64-char hex string)
-- `accountIndex` (number, optional) - Account index, default: 0
-
-**Returns**: `Buffer` - 32-byte account seed
-
----
-
-#### `deriveAccountTag(masterSeed, accountIndex = 0)`
-Derives the account tag (persistent identifier).
-
-```javascript
-import { deriveAccountTag } from 'mochimo';
-
-const masterSeed = Buffer.from('a'.repeat(64), 'hex');
-const result = deriveAccountTag(masterSeed, 0);
-
-console.log(result);
-// {
-//   accountTag: Buffer(20),
-//   accountTagHex: '40-character hex string'
-// }
-```
-
-<<<<<<< HEAD
-**Parameters**:
-- `masterSeed` (Buffer|string) - 32-byte master seed (Buffer or 64-char hex string)
-- `accountIndex` (number, optional) - Account index, default: 0
-
-**Returns**: Object with:
-- `accountTag` (Buffer) - 20-byte account tag
-- `accountTagHex` (string) - Account tag as hex (40 chars)
-=======
-### Resolve an Account Tag
-
-```javascript
-import { resolveTag } from 'mochimo';
-
-// Resolve a 20-byte Account Tag to get full ledger address and balance
-const result = await resolveTag(
-  '9f810c2447a76e93b17ebff96c0b29952e4355f1',
-  'https://api.mochimo.org'
-);
-
-console.log('Account Tag:', result.accountTag);
-console.log('DSA Hash:', result.dsaHash);
-console.log('Full Ledger Address:', result.ledgerAddress);
-console.log('Balance:', result.balanceFormatted);
-console.log('Account Type:', result.accountTag === result.dsaHash ? 'Implicit' : 'Explicit');
-```
-
-## API Reference
->>>>>>> 7d6b9c77
-
----
-
-### Pool-Based Generation (Legacy - Not for Exchanges)
-
-**WARNING**: These functions are for non-custodial wallets only. DO NOT use for exchange integration as they don't track spend indices.
-
-#### `generateAccountKeypair(options)`
-Generates a single random WOTS+ keypair.
-
-```javascript
-import { generateAccountKeypair } from 'mochimo';
-
-const keypair = generateAccountKeypair();
-// Returns: { dsaHash, accountTag, publicKey, secretKey }
-```
-
-**Options**:
-- `seed` (Buffer, optional) - 32-byte seed for deterministic generation
-- `index` (number, optional) - Keypair index for derivation, default: 0
-
-**Returns**: Object with:
-- `dsaHash` (Buffer) - 40-byte DSA hash (one-time use)
-- `accountTag` (Buffer) - 20-byte persistent account identifier
-- `publicKey` (Buffer) - 2208-byte WOTS+ public key
-- `secretKey` (Buffer) - 32-byte secret seed
-
-**Note**: Does NOT track spend index. For exchanges, use `deriveKeypairForSpend()` instead.
-
----
-
-#### `generateAccountKeypairs(count, options)`
-Generates multiple random WOTS+ keypairs (different accounts, not multiple spends).
-
-```javascript
-import { generateAccountKeypairs } from 'mochimo';
-
-const keypairs = generateAccountKeypairs(5);
-// Returns array of 5 different account keypairs
-```
-
-**Parameters**:
-- `count` (number) - Number of keypairs to generate
-- `options.masterSeed` (Buffer, optional) - 32-byte master seed for deterministic generation
-
-**Returns**: Array of keypair objects (same structure as `generateAccountKeypair()`)
-
-**Warning**: This generates multiple DIFFERENT ACCOUNTS, not multiple spend keypairs for the same account.
-
----
-
-### Address Utilities
-
-#### `validateBase58Tag(base58Tag)`
-Validates a base58-encoded address with CRC checksum.
-
-```javascript
-import { validateBase58Tag } from 'mochimo';
-
-const userAddress = "4bbb3..."; // User-provided base58 address
-const isValid = validateBase58Tag(userAddress);
-
-if (!isValid) {
-  throw new Error('Invalid Mochimo address');
-}
-```
-
-**Parameters**:
-- `base58Tag` (string) - Base58-encoded address with CRC
-
-**Returns**: `boolean` - `true` if valid, `false` otherwise
-
-**Checks**:
-- Contains only valid base58 characters
-- CRC16-XMODEM checksum is valid
-- Decodes to exactly 22 bytes (20-byte tag + 2-byte CRC)
-
----
-
-#### `base58ToAddrTag(base58Tag)`
-Converts base58 address to 20-byte account tag (hex format).
-
-```javascript
-import { base58ToAddrTag } from 'mochimo';
-
-const base58Address = "4bbb3..."; // ~30 chars
-const accountTagBuffer = base58ToAddrTag(base58Address);
-// Returns: Buffer(20)
-
-const accountTagHex = accountTagBuffer.toString('hex');
-// Use this in transactions: '40-character hex string'
-```
-
-**Parameters**:
-- `base58Tag` (string) - Base58-encoded address with CRC
-
-**Returns**: `Buffer` - 20-byte account tag
-
-**Throws**: Error if invalid base58 or wrong length
-
-**Use Case**: Convert user-provided base58 addresses to hex for transaction creation.
-
----
-
-#### `addrTagToBase58(addrTag)`
-Converts 20-byte account tag to base58 format with CRC checksum.
-
-```javascript
-import { addrTagToBase58 } from 'mochimo';
-
-const accountTagHex = 'ab8599ef698c629d499909917d15c291dddc2760'; // 40 hex chars
-const accountTagBuffer = Buffer.from(accountTagHex, 'hex');
-
-const base58Address = addrTagToBase58(accountTagBuffer);
-// Returns: '4bbb3...' (~30 characters with CRC)
-```
-
-**Parameters**:
-- `addrTag` (Buffer) - 20-byte account tag
-
-**Returns**: `string` - Base58-encoded address with CRC checksum (~30 chars)
-
-**Throws**: Error if tag is not exactly 20 bytes
-
-**Use Case**: Display addresses to users in user-friendly format.
-
----
-
-#### `validateLedgerAddress(ledgerAddress, name)`
-Validates a 40-byte ledger address (Account Tag + DSA Hash).
-
-```javascript
-import { validateLedgerAddress } from 'mochimo';
-
-const ledgerAddrHex = 'ab85...2760ab85...2760'; // 80 hex chars
-const validatedBuffer = validateLedgerAddress(ledgerAddrHex);
-// Returns: Buffer(40) if valid
-```
-
-**Parameters**:
-- `ledgerAddress` (string|Buffer) - 40-byte ledger address (80 hex chars or Buffer)
-- `name` (string, optional) - Parameter name for error messages
-
-**Returns**: `Buffer` - 40-byte validated ledger address
-
-**Throws**: Error if invalid format or wrong length
-
----
-
-#### `validateAccountTag(accountTag, name)`
-Validates a 20-byte account tag.
-
-```javascript
-import { validateAccountTag } from 'mochimo';
-
-const accountTagHex = 'ab8599ef698c629d499909917d15c291dddc2760'; // 40 hex chars
-const validatedBuffer = validateAccountTag(accountTagHex);
-// Returns: Buffer(20) if valid
-```
-
-**Parameters**:
-- `accountTag` (string|Buffer) - 20-byte account tag (40 hex chars or Buffer)
-- `name` (string, optional) - Parameter name for error messages
-
-**Returns**: `Buffer` - 20-byte validated account tag
-
-**Throws**: Error if invalid format or wrong length
-
----
-
-#### `extractAccountTag(ledgerAddress)`
-Extracts the 20-byte account tag from a 40-byte ledger address (first 20 bytes).
-
-```javascript
-import { extractAccountTag } from 'mochimo';
-
-const ledgerAddrHex = 'ab85...2760cd12...9876'; // 80 hex chars (40 bytes)
-const accountTag = extractAccountTag(ledgerAddrHex);
-// Returns: Buffer(20) - first 20 bytes
-```
-
-**Parameters**:
-- `ledgerAddress` (string|Buffer) - 40-byte ledger address
-
-**Returns**: `Buffer` - 20-byte account tag (first 20 bytes of ledger address)
-
----
-
-#### `extractDsaHash(ledgerAddress)`
-Extracts the 20-byte DSA hash from a 40-byte ledger address (last 20 bytes).
-
-```javascript
-import { extractDsaHash } from 'mochimo';
-
-const ledgerAddrHex = 'ab85...2760cd12...9876'; // 80 hex chars (40 bytes)
-const dsaHash = extractDsaHash(ledgerAddrHex);
-// Returns: Buffer(20) - last 20 bytes
-```
-
-**Parameters**:
-- `ledgerAddress` (string|Buffer) - 40-byte ledger address
-
-**Returns**: `Buffer` - 20-byte DSA hash (last 20 bytes of ledger address)
-
----
-
-#### `isImplicitAccount(ledgerAddress)`
-Checks if an account is implicitly tagged (first-time account that has never been spent from).
-
-```javascript
-import { isImplicitAccount } from 'mochimo';
-
-const ledgerAddrHex = 'ab85...2760ab85...2760'; // 80 hex chars
-const isImplicit = isImplicitAccount(ledgerAddrHex);
-// Returns: true if Account Tag == DSA Hash (never spent)
-// Returns: false if Account Tag != DSA Hash (previously spent)
-```
-
-**Parameters**:
-- `ledgerAddress` (string|Buffer) - 40-byte ledger address
-
-**Returns**: `boolean` - `true` if implicit (never spent), `false` otherwise
-
----
-
-#### `constructLedgerAddress(accountTag, dsaHash)`
-Constructs a 40-byte ledger address from account tag and DSA hash components.
-
-```javascript
-import { constructLedgerAddress } from 'mochimo';
-
-const accountTagHex = 'ab8599ef698c629d499909917d15c291dddc2760'; // 40 hex chars
-const dsaHashHex = 'cd1234ef698c629d499909917d15c291dddc9876';     // 40 hex chars
-
-const ledgerAddress = constructLedgerAddress(accountTagHex, dsaHashHex);
-// Returns: Buffer(40)
-```
-
-**Parameters**:
-- `accountTag` (string|Buffer) - 20-byte account tag
-- `dsaHash` (string|Buffer) - 20-byte DSA hash
-
-**Returns**: `Buffer` - 40-byte ledger address (accountTag + dsaHash)
-
----
-
-#### `formatLedgerAddress(ledgerAddress)`
-Formats ledger address for display with 0x prefix.
-
-```javascript
-import { formatLedgerAddress } from 'mochimo';
-
-const ledgerAddrHex = 'ab85...2760cd12...9876'; // 80 hex chars
-const formatted = formatLedgerAddress(ledgerAddrHex);
-// Returns: '0xab85...2760cd12...9876'
-```
-
-**Parameters**:
-- `ledgerAddress` (string|Buffer) - 40-byte ledger address
-
-**Returns**: `string` - Formatted hex string with 0x prefix
-
----
-
-#### `getAccountInfo(ledgerAddress)`
-Gets human-readable account and ledger address information.
-
-```javascript
-import { getAccountInfo } from 'mochimo';
-
-const ledgerAddrHex = 'ab85...2760cd12...9876';
-const info = getAccountInfo(ledgerAddrHex);
-
-console.log(info);
-// {
-//   fullLedgerAddress: 'ab85...2760cd12...9876',
-//   accountTag: 'ab85...2760',
-//   dsaHash: 'cd12...9876',
-//   implicit: false,
-//   accountType: 'explicit (previously spent)',
-//   formatted: '0xab85...2760cd12...9876'
-// }
-```
-
-**Parameters**:
-- `ledgerAddress` (string|Buffer) - 40-byte ledger address
-
-**Returns**: Object with complete address breakdown and metadata
-
----
-
-### Transaction Creation
-
-#### `createTransaction(params)`
-Creates and signs a Mochimo transaction.
-
-```javascript
-import { createTransaction } from 'mochimo';
-
-const tx = createTransaction({
-  srcTag: '40-char hex',           // Source account tag (20 bytes)
-  sourcePk: '4416-char hex',       // Source public key (2208 bytes)
-  changePk: '4416-char hex',       // Change public key (2208 bytes) - NEW keypair
-  balance: 1000000,                // Current balance in nanoMCM
-  dstAccountTag: '40-char hex',    // Destination account tag (20 bytes)
-  amount: 500000,                  // Amount to send in nanoMCM
-  secret: '64-char hex',           // Secret key (32 bytes)
-  fee: 500,                        // Transaction fee in nanoMCM
-  memo: 'PAYMENT-123'              // Optional memo (max 16 chars)
-  // blkToLive: 0                  // Blocks to live (optional, default: 0, recommended)
-});
-
-console.log(tx);
-// {
-//   transaction: Buffer,           // Signed transaction buffer
-//   transactionHex: '...',         // Hex string ready to broadcast
-//   id: '...',                     // Transaction ID (64-char hex)
-//   sourceAccountTag: '...',
-//   changeAccountTag: '...',
-//   destinationAccountTag: '...',
-//   sendTotal: BigInt,
-//   changeTotal: BigInt,
-//   feeTotal: BigInt
-// }
-```
-
-**Parameters**:
-- `srcTag` (string) - Source account tag (40 hex chars = 20 bytes)
-- `sourcePk` (string) - Source public key (4416 hex chars = 2208 bytes)
-- `changePk` (string) - Change public key (4416 hex chars = 2208 bytes)
-- `balance` (number|bigint) - Current balance in nanoMCM
-- `dstAccountTag` (string) - Destination account tag (40 hex chars = 20 bytes)
-- `amount` (number|bigint) - Amount to send in nanoMCM
-- `secret` (string) - Secret key (64 hex chars = 32 bytes)
-- `fee` (number|bigint, optional) - Transaction fee in nanoMCM, default: 500
-- `memo` (string, optional) - Transaction memo (max 16 chars, see format rules)
-- `blkToLive` (number, optional) - Blocks to live, default: 0 (recommended: use 0 or omit)
-
-**Returns**: Object with:
-- `transaction` (Buffer) - Signed transaction buffer
-- `transactionHex` (string) - Hex string ready for broadcast
-- `id` (string) - Transaction ID (64-char hex)
-- `sourceAccountTag` (string)
-- `changeAccountTag` (string)
-- `destinationAccountTag` (string)
-- `sendTotal` (BigInt)
-- `changeTotal` (BigInt)
-- `feeTotal` (BigInt)
-
-**Important**: 
-- All amounts are in **nanoMCM** (1 MCM = 1,000,000,000 nanoMCM)
-- Minimum fee is **500 nanoMCM**
-- Change goes to `changePk` address (should be a NEW keypair from your account)
-- After broadcasting, the source keypair is **SPENT** - don't reuse it!
-- Source account tag automatically moves to change address
-
----
-
-#### `buildTransaction(params)`
-Convenience wrapper that automatically extracts account tag from source ledger address.
-
-```javascript
-import { buildTransaction } from 'mochimo';
-
-const tx = buildTransaction({
-  sourceLedgerAddress: '80-char hex',    // Full ledger address (40 bytes)
-  sourcePublicKey: '4416-char hex',
-  sourceSecret: '64-char hex',
-  balance: 1000000,
-  changePublicKey: '4416-char hex',
-  destinationAccountTag: '40-char hex',  // Can be 40 or 80 hex chars
-  amount: 500000,
-  fee: 500,
-  memo: 'TEST-123',
-  blocksToLive: 1000
-});
-// Returns: Buffer (transaction ready to broadcast)
-```
-
-**Parameters**:
-- `sourceLedgerAddress` (string) - Full 40-byte ledger address (80 hex chars)
-- `sourcePublicKey` (string) - Source public key (4416 hex chars)
-- `sourceSecret` (string) - Source secret key (64 hex chars)
-- `balance` (string|bigint) - Current balance in nanoMCM
-- `changePublicKey` (string) - Change public key (4416 hex chars)
-- `destinationAccountTag` (string) - Destination (40 or 80 hex chars)
-- `amount` (string|bigint) - Amount to send in nanoMCM
-- `fee` (string|bigint, optional) - Transaction fee, default: 500
-- `memo` (string, optional) - Transaction memo (max 16 chars)
-- `blocksToLive` (number, optional) - Transaction expiry, default: 1000
-
-**Returns**: `Buffer` - Signed transaction ready for broadcast
-
-**Use Case**: Simplifies transaction creation when you have full ledger addresses.
-
----
-
-#### `validateTransactionParams(params)`
-Validates transaction parameters before creating a transaction.
-
-```javascript
-import { validateTransactionParams } from 'mochimo';
-
-const validation = validateTransactionParams({
-  srcTag: '...',
-  sourcePk: '...',
-  // ... other params
-});
-
-if (!validation.valid) {
-  console.error('Validation errors:');
-  validation.errors.forEach(err => console.error('  -', err));
-}
-```
-
-**Parameters**:
-- `params` (Object) - Transaction parameters to validate
-
-**Returns**: Object with:
-- `valid` (boolean) - `true` if all validations pass
-- `errors` (Array<string>) - Array of error messages (empty if valid)
-
----
-
-### Network Broadcasting
-
-#### `broadcastTransaction(signedTransaction, apiUrl, options)`
-Broadcasts a signed transaction to the Mochimo network.
-
-```javascript
-import { broadcastTransaction } from 'mochimo';
-
-const apiUrl = 'https://api.mochimo.org';
-
-try {
-  const result = await broadcastTransaction(
-    tx.transactionHex,
-    apiUrl,
-    { timeout: 30000, retries: 2 }
-  );
-  
-  console.log('Transaction ID:', result.txid);
-  console.log('Success:', result.success);
-  
-  // NOW safe to increment spend_index in database
-} catch (error) {
-  console.error('Broadcast failed:', error.message);
-  // DO NOT increment spend_index - retry with same keypair
-}
-```
-
-**Parameters**:
-- `signedTransaction` (string|Buffer) - Signed transaction (hex string or Buffer)
-- `apiUrl` (string) - API endpoint URL (e.g., 'https://api.mochimo.org')
-- `options` (Object, optional)
-  - `timeout` (number) - Request timeout in ms, default: 30000
-  - `retries` (number) - Number of retry attempts, default: 2
-  - `retryDelay` (number) - Delay between retries in ms, default: 1000
-
-**Returns**: Promise resolving to object with:
-- `txid` (string) - Transaction ID
-- `success` (boolean) - Broadcast success status
-- `status` (string) - Status message
-
-**Error Handling**:
-- If broadcast fails, DO NOT increment spend index
-- Retry with same keypair
-- Only increment spend index after successful broadcast
-
----
-
-### Low-Level Exports (Advanced Users)
-
-These functions are exported for advanced users who need low-level control. Most integrators should use the higher-level functions above.
-
-#### WOTS+ Functions
-- `keygen(seed)` - Generate WOTS+ keypair from seed
-- `sign(msg, seed, pubSeed, addr)` - Sign message with WOTS+
-- `verify(sig, msg, pubKey)` - Verify WOTS+ signature
-- `wotsPkFromSig(sig, msg, pubSeed, addr)` - Recover public key from signature
-
-#### Crypto Functions
-- `mochimoHash(data)` - Compute Mochimo hash (SHA-256)
-- `addrFromWots(publicKey)` - Derive 40-byte address from WOTS+ public key
-
-## Requirements
-
-- Node.js v18 or higher
-- npm
-
-## Testing
-
-```bash
-npm test
-```
-
-All 76 unit tests must pass before deployment.
-
-## Examples
-
-See the [examples/](examples/) directory for complete working examples:
-
-### Exchange Integration
-- [examples/exchange/1-generate-user-account.js](examples/exchange/1-generate-user-account.js) - Generate master seed for new user
-- [examples/exchange/2-check-deposit.js](examples/exchange/2-check-deposit.js) - Check for deposits
-- [examples/exchange/3-send-withdrawal.js](examples/exchange/3-send-withdrawal.js) - Process user withdrawal
-- [examples/exchange/4-validate-withdrawal-address.js](examples/exchange/4-validate-withdrawal-address.js) - Validate base58 addresses
-- [examples/exchange/5-recover-spend-index.js](examples/exchange/5-recover-spend-index.js) - Recover from spend index errors
-- [examples/exchange/EXCHANGE_INTEGRATION.md](examples/exchange/EXCHANGE_INTEGRATION.md) - Complete integration guide
-
-### Reference Implementations
-- [examples/reference/create-transaction.js](examples/reference/create-transaction.js) - Transaction creation patterns
-- [examples/reference/transaction-builder-example.js](examples/reference/transaction-builder-example.js) - Low-level transaction building
-
-## License
-
-MOCHIMO CRYPTOCURRENCY ENGINE LICENSE
-
-See [LICENSE.md](LICENSE.md) for full license text.
-
-## Contributing
-
-This SDK is maintained by Adequate Systems for the Mochimo blockchain ecosystem.
-
-## Support
-
-- **Documentation**: This README and [examples/exchange/EXCHANGE_INTEGRATION.md](examples/exchange/EXCHANGE_INTEGRATION.md)
-- **Repository**: https://github.com/adequatesystems/mochimo-sdk
-- **Issues**: https://github.com/adequatesystems/mochimo-sdk/issues
-
----
-
-**Ready to integrate?** Start with the [Quick Start](#quick-start) above, then see [examples/exchange/EXCHANGE_INTEGRATION.md](examples/exchange/EXCHANGE_INTEGRATION.md) for complete production deployment guidance.
+# Mochimo Node.js SDK
+
+A production-ready Node.js SDK for the Mochimo blockchain. This SDK provides everything needed for cryptocurrency exchange integration with Masterseeds including: deterministic key generation, transaction creation/signing, and network broadcasting with post-quantum security.
+
+> **Version 2.0** - Complete rewrite focused on exchange integration with deterministic key derivation. See [CHANGELOG.md](CHANGELOG.md) for details.
+
+## Quick Start
+
+### Installation
+
+```bash
+npm install mochimo
+```
+
+### Basic Example
+
+```javascript
+import {
+  generateMasterSeed,
+  getAccountFromMasterSeed,
+  deriveKeypairForSpend,
+  addrTagToBase58
+} from 'mochimo';
+
+// STEP 1: Generate master seed for new user (at registration)
+const masterSeed = generateMasterSeed();
+const account = getAccountFromMasterSeed(masterSeed, 0);
+
+// Show user their deposit address
+const depositAddress = addrTagToBase58(account.accountTag);
+console.log('Deposit Address:', depositAddress);
+
+// Store in database:
+// - masterSeed (encrypted!)
+// - account.accountTagHex (for deposit tracking)
+// - spendIndex: 0 (initial value)
+
+// STEP 2: When user requests withdrawal
+const spendIndex = 0; // Retrieved from database
+const keypair = deriveKeypairForSpend(masterSeed, spendIndex, 0);
+
+// Use keypair.publicKey and keypair.secretKey to create/sign transaction
+// After successful broadcast, increment spendIndex to 1 in database
+```
+
+### Exchange Integration
+
+**For complete production integration including:**
+- Deposit monitoring workflows
+- Withdrawal processing with spend index management
+- Address validation and conversion
+- Error handling and security best practices
+- Database schema recommendations
+
+**See: [examples/exchange/EXCHANGE_INTEGRATION.md](examples/exchange/EXCHANGE_INTEGRATION.md)**
+
+## Understanding Mochimo
+
+### Key Concepts for Exchanges
+
+Mochimo uses **WOTS+ (Winternitz One-Time Signature Plus)** - a quantum-resistant signature scheme. 
+
+**What you need to know:**
+- Each user gets **one master seed** (generate once, store encrypted)
+- User **account addresses remain unchanged** (persistent deposit addresses)
+- The SDK **automatically handles keypair derivation** for each transaction
+- You only need to **track and increment a spend index** after successful withdrawals
+- Never reuse a spend index (similar to nonce management in other blockchains)
+
+The SDK handles all the cryptographic complexity transparently. You just manage the spend index counter.
+
+### What to Store Per User
+
+For each user account, store in your database:
+
+1. **master_seed** (VARCHAR(64)) - The 32-byte master seed as hex string (store encrypted!)
+2. **account_tag** (VARCHAR(40)) - The 20-byte account tag as hex string (deposit identifier)
+3. **spend_index** (INTEGER) - Current spend index, starts at 0, increment after each withdrawal
+4. **account_index** (INTEGER) - Usually 0 for primary account
+
+**Do NOT store**: Individual keypairs, account seeds, or derived keys. Always derive fresh from `master_seed` + `spend_index` for each withdrawal.
+
+## Address Format Requirements
+
+Mochimo uses **Account Tags** as persistent user addresses:
+- **20 bytes** (40 hex characters)
+- Encoded as **base58 with CRC checksum** for user-facing display (~30 characters)
+- Decoded to hex/binary for internal transaction processing
+
+### Exchange Integration
+
+Exchanges should:
+1. **Only accept base58 addresses from users** (user-friendly, includes checksum)
+2. **Convert base58 to hex internally** using `base58ToAddrTag()`
+3. **Validate base58 before conversion** using `validateBase58Tag()`
+4. **Store hex format in database** (efficient, 2208 chars)
+5. **Display base58 to users** by converting hex back with `addrTagToBase58()`
+
+```javascript
+import { validateBase58Tag, base58ToAddrTag, addrTagToBase58 } from 'mochimo';
+
+// User submits withdrawal address
+const userAddress = "4bbb3..."; // ~30-char base58 with CRC
+
+// Validate format and checksum
+if (!validateBase58Tag(userAddress)) {
+  throw new Error('Invalid Mochimo address');
+}
+
+// Convert to hex for transaction
+const hexAddress = base58ToAddrTag(userAddress); // 40-char hex (20 bytes)
+
+// Create transaction using hex format
+const tx = createTransaction({
+  dstAccountTag: hexAddress, // Use hex internally
+  // ... other params
+});
+
+// Display address to user in base58
+const displayAddress = addrTagToBase58(hexAddress);
+```
+
+### Why Both Formats Exist
+
+| Format | Length | Use Case | Advantage |
+|--------|--------|----------|-----------|
+| **Hex** | 40 chars | Internal/database | Efficient storage, exact bytes |
+| **Base58** | ~30 chars | User-facing | Shorter, includes CRC checksum |
+
+**Always validate base58 addresses with `validateBase58Tag()` before conversion** to ensure:
+- Valid base58 characters only
+- CRC checksum matches (detects typos)
+- Decodes to exactly 20 bytes
+
+## Rosetta API Integration
+
+When querying the Mochimo network via the Rosetta API, follow these requirements:
+
+### API Endpoint
+
+```javascript
+const API_URL = 'https://api.mochimo.org';
+```
+
+### Network Identifier
+
+**Must be lowercase:**
+```javascript
+network_identifier: {
+  blockchain: 'mochimo',  // CRITICAL: Must be lowercase, not 'Mochimo'
+  network: 'mainnet'
+}
+```
+
+### Address Format for API Queries
+
+**CRITICAL: Different endpoints require different address formats:**
+
+#### 1. Balance Queries (`/account/balance`)
+
+Uses **40-byte ledger address** (account tag + DSA hash):
+
+```javascript
+// For new accounts (implicit address = account tag repeated twice)
+const ledgerAddress = `0x${accountTag}${accountTag}`;
+
+// For spent accounts (explicit address = account tag + DSA hash)
+const ledgerAddress = `0x${accountTag}${dsaHash}`;
+
+// Example balance query
+const response = await fetch('https://api.mochimo.org/account/balance', {
+  method: 'POST',
+  headers: { 'Content-Type': 'application/json' },
+  body: JSON.stringify({
+    network_identifier: {
+      blockchain: 'mochimo',
+      network: 'mainnet'
+    },
+    account_identifier: {
+      address: ledgerAddress  // 40 bytes (80 hex chars) with 0x prefix
+    }
+  })
+});
+```
+
+#### 2. Transaction History (`/search/transactions`)
+
+Uses **20-byte account tag only:**
+
+```javascript
+// Use just the account tag, NOT the full ledger address
+const accountTagHex = `0x${accountTag}`;
+
+// Example transaction search
+const response = await fetch('https://api.mochimo.org/search/transactions', {
+  method: 'POST',
+  headers: { 'Content-Type': 'application/json' },
+  body: JSON.stringify({
+    network_identifier: {
+      blockchain: 'mochimo',
+      network: 'mainnet'
+    },
+    account_identifier: {
+      address: accountTagHex  // 20 bytes (40 hex chars) with 0x prefix
+    }
+  })
+});
+```
+
+**Common Mistake:** Using the 40-byte ledger address for transaction search will fail. Always use the 20-byte account tag for `/search/transactions`.
+
+### Transaction Hash Format
+
+**API returns transaction hashes with `0x` prefix:**
+
+```javascript
+// Mempool response
+{
+  "transaction_identifiers": [
+    { "hash": "0xd1abb3165ecec2768ac5d4f2fa3a5c07dd0f33d12bc54d31623af7493524e90b" }
+  ]
+}
+
+// When comparing with user-provided TX IDs, strip the prefix:
+const txFound = transactions.find(
+  tx => tx.hash.toLowerCase().replace('0x', '') === userTxId.toLowerCase()
+);
+```
+
+### Key Points
+
+- Use `blockchain: 'mochimo'` (lowercase)
+- Prefix all addresses with `0x` for API queries
+- Strip `0x` prefix when comparing transaction hashes
+- Do not use capitalized `'Mochimo'` in network identifier
+- Do not omit `0x` prefix from addresses in API requests
+
+## Exchange Integration
+
+For complete exchange integration guidance, see [examples/exchange/EXCHANGE_INTEGRATION.md](examples/exchange/EXCHANGE_INTEGRATION.md), which covers:
+- Database schema recommendations
+- Master seed storage and encryption
+- Spend index management
+- Deposit address generation
+- Withdrawal processing
+- Transaction monitoring
+- Error handling and recovery
+
+## API Reference
+
+### Deterministic Key Generation (Recommended for Exchanges)
+
+#### `generateMasterSeed()`
+Generates a cryptographically secure 32-byte master seed.
+
+```javascript
+import { generateMasterSeed } from 'mochimo';
+
+const masterSeed = generateMasterSeed();
+// Returns: Buffer (32 bytes)
+// Store this encrypted in your database!
+```
+
+**Returns**: `Buffer` - 32-byte cryptographically secure random seed
+
+**Security**: Uses `crypto.randomBytes(32)` - cryptographically secure random number generator.
+
+---
+
+#### `getAccountFromMasterSeed(masterSeed, accountIndex = 0)`
+Derives complete account information from master seed and account index.
+
+```javascript
+import { generateMasterSeed, getAccountFromMasterSeed } from 'mochimo';
+
+const masterSeed = generateMasterSeed();
+const account = getAccountFromMasterSeed(masterSeed, 0);
+
+console.log(account);
+// {
+//   accountSeed: Buffer(32),
+//   accountTag: Buffer(20),
+//   accountTagHex: '40-character hex string',
+//   depositAddress: {
+//     dsaHash: Buffer(40),  // Full ledger address (implicit)
+//     dsaHashHex: '80-character hex string',
+//     publicKey: Buffer(2208),
+//     publicKeyHex: '4416-character hex string'
+//   }
+// }
+```
+
+**Parameters**:
+- `masterSeed` (Buffer|string) - 32-byte master seed (Buffer or 64-char hex string)
+- `accountIndex` (number, optional) - Account index, default: 0
+
+**Returns**: Object with:
+- `accountSeed` (Buffer) - 32-byte account seed (intermediate derivation value, not needed for exchange integration)
+- `accountTag` (Buffer) - 20-byte persistent account identifier
+- `accountTagHex` (string) - Account tag as hex (40 chars)
+- `depositAddress` (Object) - First address info (spend index 0)
+  - `dsaHash` (Buffer) - 40-byte full ledger address (implicit: accountTag repeated twice)
+  - `dsaHashHex` (string) - Full ledger address as hex (80 chars)
+  - `publicKey` (Buffer) - 2208-byte public key
+  - `publicKeyHex` (string) - Public key as hex (4416 chars)
+
+**Exchange Integration Workflow**:
+- **At Registration**: Call this once to get the user's deposit address (`accountTag`)
+- **Store in Database**: `masterSeed` (encrypted), `accountTagHex`, `spendIndex` (initially 0)
+- **For Withdrawals**: Always use `deriveKeypairForSpend(masterSeed, spendIndex, accountIndex)` - do NOT store or reuse `accountSeed`
+
+---
+
+#### `deriveKeypairForSpend(masterSeed, spendIndex, accountIndex = 0)`
+Derives a WOTS+ keypair for a specific spend transaction. **Use this for every withdrawal.**
+
+```javascript
+import { deriveKeypairForSpend } from 'mochimo';
+
+// Retrieve from database
+const masterSeed = Buffer.from(user.master_seed, 'hex');
+const spendIndex = user.spend_index; // Current spend index
+const accountIndex = 0; // Usually 0 for primary account
+
+const keypair = deriveKeypairForSpend(masterSeed, spendIndex, accountIndex);
+
+// Use keypair to create and sign transaction
+// keypair.publicKey, keypair.secretKey, keypair.dsaHash, etc.
+```
+
+**Parameters**:
+- `masterSeed` (Buffer|string) - 32-byte master seed (same one stored at registration)
+- `spendIndex` (number) - Current spend index from database (0, 1, 2, ...)
+- `accountIndex` (number, optional) - Account index, default: 0
+
+**Returns**: Object with:
+- `secretKey` (Buffer) - 32-byte secret key for signing
+- `secretKeyHex` (string) - Secret key as hex (64 chars)
+- `publicKey` (Buffer) - 2208-byte WOTS+ public key
+- `publicKeyHex` (string) - Public key as hex (4416 chars)
+- `dsaHash` (Buffer) - 40-byte full ledger address (accountTag + DSA hash portion)
+- `dsaHashHex` (string) - Full ledger address as hex (80 chars)
+- `accountTag` (Buffer) - 20-byte account tag
+- `accountTagHex` (string) - Account tag as hex (40 chars)
+
+**Exchange Workflow**:
+1. Retrieve user's `masterSeed` and current `spendIndex` from database
+2. Call `deriveKeypairForSpend(masterSeed, spendIndex, accountIndex)`
+3. Use returned keypair to create and sign transaction
+4. Broadcast transaction to network
+5. **ONLY after confirmation**, increment `spendIndex` in database
+6. Never reuse a spend index (WOTS+ security requirement)
+
+**Workflow**:
+1. Retrieve current `spendIndex` from database
+2. Derive keypair using this function
+3. Create and sign transaction
+4. Confirm the account is not marked "Spend Pending" in database.
+5. Broadcast transaction
+6. Confirm TX_ID is in the Mempool (Retransmit after 180 seconds)
+7. Confirm Block Solves
+8. ONLY if transactions succeeds, increment `spendIndex`, and set account "Spend Pending" flag back to not pending.
+
+---
+
+#### `deriveAccountSeed(masterSeed, accountIndex = 0)`
+Derives just the account seed (intermediate step). Most exchanges won't need this directly.
+
+```javascript
+import { deriveAccountSeed } from 'mochimo';
+
+const masterSeed = Buffer.from('a'.repeat(64), 'hex');
+const accountSeed = deriveAccountSeed(masterSeed, 0);
+// Returns: Buffer(32)
+```
+
+**Parameters**:
+- `masterSeed` (Buffer|string) - 32-byte master seed (Buffer or 64-char hex string)
+- `accountIndex` (number, optional) - Account index, default: 0
+
+**Returns**: `Buffer` - 32-byte account seed
+
+---
+
+#### `deriveAccountTag(masterSeed, accountIndex = 0)`
+Derives the account tag (persistent identifier).
+
+```javascript
+import { deriveAccountTag } from 'mochimo';
+
+const masterSeed = Buffer.from('a'.repeat(64), 'hex');
+const result = deriveAccountTag(masterSeed, 0);
+
+console.log(result);
+// {
+//   accountTag: Buffer(20),
+//   accountTagHex: '40-character hex string'
+// }
+```
+
+**Parameters**:
+- `masterSeed` (Buffer|string) - 32-byte master seed (Buffer or 64-char hex string)
+- `accountIndex` (number, optional) - Account index, default: 0
+
+**Returns**: Object with:
+- `accountTag` (Buffer) - 20-byte account tag
+- `accountTagHex` (string) - Account tag as hex (40 chars)
+
+---
+
+### Pool-Based Generation (Legacy - Not for Exchanges)
+
+**WARNING**: These functions are for non-custodial wallets only. DO NOT use for exchange integration as they don't track spend indices.
+
+#### `generateAccountKeypair(options)`
+Generates a single random WOTS+ keypair.
+
+```javascript
+import { generateAccountKeypair } from 'mochimo';
+
+const keypair = generateAccountKeypair();
+// Returns: { dsaHash, accountTag, publicKey, secretKey }
+```
+
+**Options**:
+- `seed` (Buffer, optional) - 32-byte seed for deterministic generation
+- `index` (number, optional) - Keypair index for derivation, default: 0
+
+**Returns**: Object with:
+- `dsaHash` (Buffer) - 40-byte DSA hash (one-time use)
+- `accountTag` (Buffer) - 20-byte persistent account identifier
+- `publicKey` (Buffer) - 2208-byte WOTS+ public key
+- `secretKey` (Buffer) - 32-byte secret seed
+
+**Note**: Does NOT track spend index. For exchanges, use `deriveKeypairForSpend()` instead.
+
+---
+
+#### `generateAccountKeypairs(count, options)`
+Generates multiple random WOTS+ keypairs (different accounts, not multiple spends).
+
+```javascript
+import { generateAccountKeypairs } from 'mochimo';
+
+const keypairs = generateAccountKeypairs(5);
+// Returns array of 5 different account keypairs
+```
+
+**Parameters**:
+- `count` (number) - Number of keypairs to generate
+- `options.masterSeed` (Buffer, optional) - 32-byte master seed for deterministic generation
+
+**Returns**: Array of keypair objects (same structure as `generateAccountKeypair()`)
+
+**Warning**: This generates multiple DIFFERENT ACCOUNTS, not multiple spend keypairs for the same account.
+
+---
+
+### Address Utilities
+
+#### `validateBase58Tag(base58Tag)`
+Validates a base58-encoded address with CRC checksum.
+
+```javascript
+import { validateBase58Tag } from 'mochimo';
+
+const userAddress = "4bbb3..."; // User-provided base58 address
+const isValid = validateBase58Tag(userAddress);
+
+if (!isValid) {
+  throw new Error('Invalid Mochimo address');
+}
+```
+
+**Parameters**:
+- `base58Tag` (string) - Base58-encoded address with CRC
+
+**Returns**: `boolean` - `true` if valid, `false` otherwise
+
+**Checks**:
+- Contains only valid base58 characters
+- CRC16-XMODEM checksum is valid
+- Decodes to exactly 22 bytes (20-byte tag + 2-byte CRC)
+
+---
+
+#### `base58ToAddrTag(base58Tag)`
+Converts base58 address to 20-byte account tag (hex format).
+
+```javascript
+import { base58ToAddrTag } from 'mochimo';
+
+const base58Address = "4bbb3..."; // ~30 chars
+const accountTagBuffer = base58ToAddrTag(base58Address);
+// Returns: Buffer(20)
+
+const accountTagHex = accountTagBuffer.toString('hex');
+// Use this in transactions: '40-character hex string'
+```
+
+**Parameters**:
+- `base58Tag` (string) - Base58-encoded address with CRC
+
+**Returns**: `Buffer` - 20-byte account tag
+
+**Throws**: Error if invalid base58 or wrong length
+
+**Use Case**: Convert user-provided base58 addresses to hex for transaction creation.
+
+---
+
+#### `addrTagToBase58(addrTag)`
+Converts 20-byte account tag to base58 format with CRC checksum.
+
+```javascript
+import { addrTagToBase58 } from 'mochimo';
+
+const accountTagHex = 'ab8599ef698c629d499909917d15c291dddc2760'; // 40 hex chars
+const accountTagBuffer = Buffer.from(accountTagHex, 'hex');
+
+const base58Address = addrTagToBase58(accountTagBuffer);
+// Returns: '4bbb3...' (~30 characters with CRC)
+```
+
+**Parameters**:
+- `addrTag` (Buffer) - 20-byte account tag
+
+**Returns**: `string` - Base58-encoded address with CRC checksum (~30 chars)
+
+**Throws**: Error if tag is not exactly 20 bytes
+
+**Use Case**: Display addresses to users in user-friendly format.
+
+---
+
+#### `validateLedgerAddress(ledgerAddress, name)`
+Validates a 40-byte ledger address (Account Tag + DSA Hash).
+
+```javascript
+import { validateLedgerAddress } from 'mochimo';
+
+const ledgerAddrHex = 'ab85...2760ab85...2760'; // 80 hex chars
+const validatedBuffer = validateLedgerAddress(ledgerAddrHex);
+// Returns: Buffer(40) if valid
+```
+
+**Parameters**:
+- `ledgerAddress` (string|Buffer) - 40-byte ledger address (80 hex chars or Buffer)
+- `name` (string, optional) - Parameter name for error messages
+
+**Returns**: `Buffer` - 40-byte validated ledger address
+
+**Throws**: Error if invalid format or wrong length
+
+---
+
+#### `validateAccountTag(accountTag, name)`
+Validates a 20-byte account tag.
+
+```javascript
+import { validateAccountTag } from 'mochimo';
+
+const accountTagHex = 'ab8599ef698c629d499909917d15c291dddc2760'; // 40 hex chars
+const validatedBuffer = validateAccountTag(accountTagHex);
+// Returns: Buffer(20) if valid
+```
+
+**Parameters**:
+- `accountTag` (string|Buffer) - 20-byte account tag (40 hex chars or Buffer)
+- `name` (string, optional) - Parameter name for error messages
+
+**Returns**: `Buffer` - 20-byte validated account tag
+
+**Throws**: Error if invalid format or wrong length
+
+---
+
+#### `extractAccountTag(ledgerAddress)`
+Extracts the 20-byte account tag from a 40-byte ledger address (first 20 bytes).
+
+```javascript
+import { extractAccountTag } from 'mochimo';
+
+const ledgerAddrHex = 'ab85...2760cd12...9876'; // 80 hex chars (40 bytes)
+const accountTag = extractAccountTag(ledgerAddrHex);
+// Returns: Buffer(20) - first 20 bytes
+```
+
+**Parameters**:
+- `ledgerAddress` (string|Buffer) - 40-byte ledger address
+
+**Returns**: `Buffer` - 20-byte account tag (first 20 bytes of ledger address)
+
+---
+
+#### `extractDsaHash(ledgerAddress)`
+Extracts the 20-byte DSA hash from a 40-byte ledger address (last 20 bytes).
+
+```javascript
+import { extractDsaHash } from 'mochimo';
+
+const ledgerAddrHex = 'ab85...2760cd12...9876'; // 80 hex chars (40 bytes)
+const dsaHash = extractDsaHash(ledgerAddrHex);
+// Returns: Buffer(20) - last 20 bytes
+```
+
+**Parameters**:
+- `ledgerAddress` (string|Buffer) - 40-byte ledger address
+
+**Returns**: `Buffer` - 20-byte DSA hash (last 20 bytes of ledger address)
+
+---
+
+#### `isImplicitAccount(ledgerAddress)`
+Checks if an account is implicitly tagged (first-time account that has never been spent from).
+
+```javascript
+import { isImplicitAccount } from 'mochimo';
+
+const ledgerAddrHex = 'ab85...2760ab85...2760'; // 80 hex chars
+const isImplicit = isImplicitAccount(ledgerAddrHex);
+// Returns: true if Account Tag == DSA Hash (never spent)
+// Returns: false if Account Tag != DSA Hash (previously spent)
+```
+
+**Parameters**:
+- `ledgerAddress` (string|Buffer) - 40-byte ledger address
+
+**Returns**: `boolean` - `true` if implicit (never spent), `false` otherwise
+
+---
+
+#### `constructLedgerAddress(accountTag, dsaHash)`
+Constructs a 40-byte ledger address from account tag and DSA hash components.
+
+```javascript
+import { constructLedgerAddress } from 'mochimo';
+
+const accountTagHex = 'ab8599ef698c629d499909917d15c291dddc2760'; // 40 hex chars
+const dsaHashHex = 'cd1234ef698c629d499909917d15c291dddc9876';     // 40 hex chars
+
+const ledgerAddress = constructLedgerAddress(accountTagHex, dsaHashHex);
+// Returns: Buffer(40)
+```
+
+**Parameters**:
+- `accountTag` (string|Buffer) - 20-byte account tag
+- `dsaHash` (string|Buffer) - 20-byte DSA hash
+
+**Returns**: `Buffer` - 40-byte ledger address (accountTag + dsaHash)
+
+---
+
+#### `formatLedgerAddress(ledgerAddress)`
+Formats ledger address for display with 0x prefix.
+
+```javascript
+import { formatLedgerAddress } from 'mochimo';
+
+const ledgerAddrHex = 'ab85...2760cd12...9876'; // 80 hex chars
+const formatted = formatLedgerAddress(ledgerAddrHex);
+// Returns: '0xab85...2760cd12...9876'
+```
+
+**Parameters**:
+- `ledgerAddress` (string|Buffer) - 40-byte ledger address
+
+**Returns**: `string` - Formatted hex string with 0x prefix
+
+---
+
+#### `getAccountInfo(ledgerAddress)`
+Gets human-readable account and ledger address information.
+
+```javascript
+import { getAccountInfo } from 'mochimo';
+
+const ledgerAddrHex = 'ab85...2760cd12...9876';
+const info = getAccountInfo(ledgerAddrHex);
+
+console.log(info);
+// {
+//   fullLedgerAddress: 'ab85...2760cd12...9876',
+//   accountTag: 'ab85...2760',
+//   dsaHash: 'cd12...9876',
+//   implicit: false,
+//   accountType: 'explicit (previously spent)',
+//   formatted: '0xab85...2760cd12...9876'
+// }
+```
+
+**Parameters**:
+- `ledgerAddress` (string|Buffer) - 40-byte ledger address
+
+**Returns**: Object with complete address breakdown and metadata
+
+---
+
+### Transaction Creation
+
+#### `createTransaction(params)`
+Creates and signs a Mochimo transaction.
+
+```javascript
+import { createTransaction } from 'mochimo';
+
+const tx = createTransaction({
+  srcTag: '40-char hex',           // Source account tag (20 bytes)
+  sourcePk: '4416-char hex',       // Source public key (2208 bytes)
+  changePk: '4416-char hex',       // Change public key (2208 bytes) - NEW keypair
+  balance: 1000000,                // Current balance in nanoMCM
+  dstAccountTag: '40-char hex',    // Destination account tag (20 bytes)
+  amount: 500000,                  // Amount to send in nanoMCM
+  secret: '64-char hex',           // Secret key (32 bytes)
+  fee: 500,                        // Transaction fee in nanoMCM
+  memo: 'PAYMENT-123'              // Optional memo (max 16 chars)
+  // blkToLive: 0                  // Blocks to live (optional, default: 0, recommended)
+});
+
+console.log(tx);
+// {
+//   transaction: Buffer,           // Signed transaction buffer
+//   transactionHex: '...',         // Hex string ready to broadcast
+//   id: '...',                     // Transaction ID (64-char hex)
+//   sourceAccountTag: '...',
+//   changeAccountTag: '...',
+//   destinationAccountTag: '...',
+//   sendTotal: BigInt,
+//   changeTotal: BigInt,
+//   feeTotal: BigInt
+// }
+```
+
+**Parameters**:
+- `srcTag` (string) - Source account tag (40 hex chars = 20 bytes)
+- `sourcePk` (string) - Source public key (4416 hex chars = 2208 bytes)
+- `changePk` (string) - Change public key (4416 hex chars = 2208 bytes)
+- `balance` (number|bigint) - Current balance in nanoMCM
+- `dstAccountTag` (string) - Destination account tag (40 hex chars = 20 bytes)
+- `amount` (number|bigint) - Amount to send in nanoMCM
+- `secret` (string) - Secret key (64 hex chars = 32 bytes)
+- `fee` (number|bigint, optional) - Transaction fee in nanoMCM, default: 500
+- `memo` (string, optional) - Transaction memo (max 16 chars, see format rules)
+- `blkToLive` (number, optional) - Blocks to live, default: 0 (recommended: use 0 or omit)
+
+**Returns**: Object with:
+- `transaction` (Buffer) - Signed transaction buffer
+- `transactionHex` (string) - Hex string ready for broadcast
+- `id` (string) - Transaction ID (64-char hex)
+- `sourceAccountTag` (string)
+- `changeAccountTag` (string)
+- `destinationAccountTag` (string)
+- `sendTotal` (BigInt)
+- `changeTotal` (BigInt)
+- `feeTotal` (BigInt)
+
+**Important**: 
+- All amounts are in **nanoMCM** (1 MCM = 1,000,000,000 nanoMCM)
+- Minimum fee is **500 nanoMCM**
+- Change goes to `changePk` address (should be a NEW keypair from your account)
+- After broadcasting, the source keypair is **SPENT** - don't reuse it!
+- Source account tag automatically moves to change address
+
+---
+
+#### `buildTransaction(params)`
+Convenience wrapper that automatically extracts account tag from source ledger address.
+
+```javascript
+import { buildTransaction } from 'mochimo';
+
+const tx = buildTransaction({
+  sourceLedgerAddress: '80-char hex',    // Full ledger address (40 bytes)
+  sourcePublicKey: '4416-char hex',
+  sourceSecret: '64-char hex',
+  balance: 1000000,
+  changePublicKey: '4416-char hex',
+  destinationAccountTag: '40-char hex',  // Can be 40 or 80 hex chars
+  amount: 500000,
+  fee: 500,
+  memo: 'TEST-123',
+  blocksToLive: 1000
+});
+// Returns: Buffer (transaction ready to broadcast)
+```
+
+**Parameters**:
+- `sourceLedgerAddress` (string) - Full 40-byte ledger address (80 hex chars)
+- `sourcePublicKey` (string) - Source public key (4416 hex chars)
+- `sourceSecret` (string) - Source secret key (64 hex chars)
+- `balance` (string|bigint) - Current balance in nanoMCM
+- `changePublicKey` (string) - Change public key (4416 hex chars)
+- `destinationAccountTag` (string) - Destination (40 or 80 hex chars)
+- `amount` (string|bigint) - Amount to send in nanoMCM
+- `fee` (string|bigint, optional) - Transaction fee, default: 500
+- `memo` (string, optional) - Transaction memo (max 16 chars)
+- `blocksToLive` (number, optional) - Transaction expiry, default: 1000
+
+**Returns**: `Buffer` - Signed transaction ready for broadcast
+
+**Use Case**: Simplifies transaction creation when you have full ledger addresses.
+
+---
+
+#### `validateTransactionParams(params)`
+Validates transaction parameters before creating a transaction.
+
+```javascript
+import { validateTransactionParams } from 'mochimo';
+
+const validation = validateTransactionParams({
+  srcTag: '...',
+  sourcePk: '...',
+  // ... other params
+});
+
+if (!validation.valid) {
+  console.error('Validation errors:');
+  validation.errors.forEach(err => console.error('  -', err));
+}
+```
+
+**Parameters**:
+- `params` (Object) - Transaction parameters to validate
+
+**Returns**: Object with:
+- `valid` (boolean) - `true` if all validations pass
+- `errors` (Array<string>) - Array of error messages (empty if valid)
+
+---
+
+### Network Broadcasting
+
+#### `broadcastTransaction(signedTransaction, apiUrl, options)`
+Broadcasts a signed transaction to the Mochimo network.
+
+```javascript
+import { broadcastTransaction } from 'mochimo';
+
+const apiUrl = 'https://api.mochimo.org';
+
+try {
+  const result = await broadcastTransaction(
+    tx.transactionHex,
+    apiUrl,
+    { timeout: 30000, retries: 2 }
+  );
+  
+  console.log('Transaction ID:', result.txid);
+  console.log('Success:', result.success);
+  
+  // NOW safe to increment spend_index in database
+} catch (error) {
+  console.error('Broadcast failed:', error.message);
+  // DO NOT increment spend_index - retry with same keypair
+}
+```
+
+**Parameters**:
+- `signedTransaction` (string|Buffer) - Signed transaction (hex string or Buffer)
+- `apiUrl` (string) - API endpoint URL (e.g., 'https://api.mochimo.org')
+- `options` (Object, optional)
+  - `timeout` (number) - Request timeout in ms, default: 30000
+  - `retries` (number) - Number of retry attempts, default: 2
+  - `retryDelay` (number) - Delay between retries in ms, default: 1000
+
+**Returns**: Promise resolving to object with:
+- `txid` (string) - Transaction ID
+- `success` (boolean) - Broadcast success status
+- `status` (string) - Status message
+
+**Error Handling**:
+- If broadcast fails, DO NOT increment spend index
+- Retry with same keypair
+- Only increment spend index after successful broadcast
+
+---
+
+### Network Requests
+
+#### `getAccountBalance(address, apiUrl)`
+Queries the Rosetta `/account/balance` endpoint for a ledger address and returns the raw balance payload.
+
+```javascript
+import { getAccountBalance } from 'mochimo';
+
+const apiUrl = 'https://api.mochimo.org';
+const ledgerAddress = `0x${accountTag}${dsaHash}`; // 40-byte ledger address with 0x prefix
+const balance = await getAccountBalance(ledgerAddress, apiUrl);
+
+console.log('Balance (nanoMCM):', balance.balance);
+console.log('Currency:', balance.currency.symbol);
+console.log('Block Height:', balance.block.index);
+```
+
+**Parameters**:
+- `address` (string) – Ledger address to query (`0x` + 80 hex chars). Implicit accounts can use `0x${accountTag}${accountTag}`.
+- `apiUrl` (string) – Rosetta API endpoint, e.g. `https://api.mochimo.org`
+
+**Returns**: Object with:
+- `address` (string) – Address that was queried (pass-through)
+- `balance` (string) – Balance in nanoMCM (Rosetta integer-as-string format)
+- `currency` (Object) – Rosetta currency descriptor `{ symbol, decimals }`
+- `block` (Object) – Rosetta block identifier for the balance snapshot
+
+---
+
+#### `getNetworkStatus(apiUrl)`
+Fetches chain synchronization details (current height, genesis info, peers) from the Rosetta `/network/status` endpoint.
+
+```javascript
+import { getNetworkStatus } from 'mochimo';
+
+const apiUrl = 'https://api.mochimo.org';
+const status = await getNetworkStatus(apiUrl);
+
+console.log('Current Height:', status.current_block_identifier.index);
+console.log('Current Hash:', status.current_block_identifier.hash);
+console.log('Peers:', status.peers.length);
+```
+
+**Parameters**:
+- `apiUrl` (string) – Rosetta API endpoint, e.g. `https://api.mochimo.org`
+
+**Returns**: Promise resolving to the Rosetta `network/status` response containing:
+- `current_block_identifier` (Object) – Latest block index/hash the node reports
+- `current_block_timestamp` (number) – Milliseconds since epoch for the latest block
+- `genesis_block_identifier` (Object) – Chain genesis reference
+- `oldest_block_identifier` (Object|undefined) – Oldest block retained by the node (optional)
+- `peers` (Array) – Known peer endpoints reported by the node
+
+---
+
+#### `resolveTag(tag, apiUrl)`
+Resolves a 20-byte account tag to its current ledger address, balance, and implicit/explicit status via the Mesh API.
+
+```javascript
+import { resolveTag } from 'mochimo';
+
+const result = await resolveTag(
+  '9f810c2447a76e93b17ebff96c0b29952e4355f1',
+  'https://api.mochimo.org'
+);
+
+console.log('Account Tag:', result.accountTag);
+console.log('DSA Hash:', result.dsaHash);
+console.log('Ledger Address:', result.ledgerAddress);
+console.log('Account Type:', result.accountTag === result.dsaHash ? 'Implicit' : 'Explicit');
+console.log('Balance:', result.balanceFormatted);
+console.log('Found:', result.found);
+```
+
+**Parameters**:
+- `tag` (string|Buffer) – Account tag to resolve (20 bytes / 40 hex characters)
+- `apiUrl` (string) – Mesh API endpoint, e.g. `https://api.mochimo.org`
+
+**Returns**: Object with:
+- `accountTag` (string) – Normalized 40-hex account tag
+- `dsaHash` (string|null) – Current DSA hash (null if tag not found)
+- `ledgerAddress` (string|null) – Full 80-hex ledger address when present
+- `balance` (string|number) – Balance in nanoMCM
+- `balanceFormatted` (string) – Balance formatted in MCM
+- `found` (boolean) – Indicates whether the tag exists on-chain
+- `error` (string, optional) – Present if `found` is `false`
+
+---
+
+### Low-Level Exports (Advanced Users)
+
+These functions are exported for advanced users who need low-level control. Most integrators should use the higher-level functions above.
+
+#### WOTS+ Functions
+- `keygen(seed)` - Generate WOTS+ keypair from seed
+- `sign(msg, seed, pubSeed, addr)` - Sign message with WOTS+
+- `verify(sig, msg, pubKey)` - Verify WOTS+ signature
+- `wotsPkFromSig(sig, msg, pubSeed, addr)` - Recover public key from signature
+
+#### Crypto Functions
+- `mochimoHash(data)` - Compute Mochimo hash (SHA-256)
+- `addrFromWots(publicKey)` - Derive 40-byte address from WOTS+ public key
+
+## Requirements
+
+- Node.js v18 or higher
+- npm
+
+## Testing
+
+```bash
+npm test
+```
+
+All 76 unit tests must pass before deployment.
+
+## Examples
+
+See the [examples/](examples/) directory for complete working examples:
+
+### Exchange Integration
+- [examples/exchange/1-generate-user-account.js](examples/exchange/1-generate-user-account.js) - Generate master seed for new user
+- [examples/exchange/2-check-deposit.js](examples/exchange/2-check-deposit.js) - Check for deposits
+- [examples/exchange/3-send-withdrawal.js](examples/exchange/3-send-withdrawal.js) - Process user withdrawal
+- [examples/exchange/4-validate-withdrawal-address.js](examples/exchange/4-validate-withdrawal-address.js) - Validate base58 addresses
+- [examples/exchange/5-recover-spend-index.js](examples/exchange/5-recover-spend-index.js) - Recover from spend index errors
+- [examples/exchange/EXCHANGE_INTEGRATION.md](examples/exchange/EXCHANGE_INTEGRATION.md) - Complete integration guide
+
+### Reference Implementations
+- [examples/reference/create-transaction.js](examples/reference/create-transaction.js) - Transaction creation patterns
+- [examples/reference/transaction-builder-example.js](examples/reference/transaction-builder-example.js) - Low-level transaction building
+
+## License
+
+MOCHIMO CRYPTOCURRENCY ENGINE LICENSE
+
+See [LICENSE.md](LICENSE.md) for full license text.
+
+## Contributing
+
+This SDK is maintained by Adequate Systems for the Mochimo blockchain ecosystem.
+
+## Support
+
+- **Documentation**: This README and [examples/exchange/EXCHANGE_INTEGRATION.md](examples/exchange/EXCHANGE_INTEGRATION.md)
+- **Repository**: https://github.com/adequatesystems/mochimo-sdk
+- **Issues**: https://github.com/adequatesystems/mochimo-sdk/issues
+
+---
+
+**Ready to integrate?** Start with the [Quick Start](#quick-start) above, then see [examples/exchange/EXCHANGE_INTEGRATION.md](examples/exchange/EXCHANGE_INTEGRATION.md) for complete production deployment guidance.